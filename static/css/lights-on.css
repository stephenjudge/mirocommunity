@charset "UTF-8";
/* CSS Document 

Dear truth, knowledge, and understanding,

You are one step closer to being free.

Love, 
PCF

*/

/*/////////////////////////////////////////////

~ Markup 

/////////////////////////////////////////////*/

body {
    font-family: Arial, Helvetica, sans-serif;
    font-size: 12px;
}


#home_page {
    background: url(../images/bg.png) left 166px repeat-x;
}


h1 {
    font-size: 28px;
    padding: 30px 0 20px 0;
    font-weight: normal;
    float: left;
    letter-spacing: .01em;
}

h1 a {
    text-decoration: none;
}

h2 {
    font-size: 18px;

}

a {
    color: #333;	
}


/*/////////////////////////////////////////////

~ Classes

/////////////////////////////////////////////*/



.floatright {
    float: right;
}

.nick{
    line-height: 1.9em;
    padding-right: 10px;
}

.nick span{
    text-decoration: none;
}

.video {
    float: left;
    width: 100%;
    clear: both;
    margin-bottom: 10px;
    _overflow: hidden;
}

.thumbnail {
    float: left;
    margin-right: 16px;
    background: url(../images/default_vid.gif) left top no-repeat;
    _height: 0px;
    _padding-top: 102px;
    overflow: hidden;
}

.title_desc {
    padding-top: 7px;
    height: 70px;
    margin-bottom: 2px;
    overflow: hidden;
}

#sidebar .title_desc {
    padding-top: 7px;
    height: 53px;
    margin-bottom: 2px;
    overflow: hidden;
}

.title_desc h3 {
    font-size: 13px;
    font-weight: bold;
    margin-bottom: 5px;
    line-height: 16px;
    max-height: 3.6em;
    overflow: hidden;
}

.title_desc a h3, .title_desc h3 a {
    color: #333;
    text-decoration: none;
}

.title_desc a:hover h3 {
    text-decoration: underline !important;
}

.title_desc p {
    line-height: 16px;
    max-height: 49px;
    color: #555;
    overflow: hidden;
}

.video p a {
    display: block;
    font-size: 11px;
    line-height: 18px;
    color: #aaa;
    height: 18px;
    overflow: hidden;
    text-decoration: none;
}

.video a span {
    font-weight: bold;
}

.video a:hover {
    text-decoration: underline;
}

.rss {
    background: url(../images/rss.png) 40px 2px no-repeat;
    padding-right: 26px;
    font-size: 11px;
}

.miro-subscribe {
    background: transparent url(../images/miro.png) no-repeat scroll 65px 0;
    font-size: 11px;
    padding-right: 32px;
    padding-top: 2px;
margin-right: 3px;
}

div.floatright{
    color: #ddd;
}

.vid_title {
    float: left;
width: 350px;
line-height: 1.3em;
    margin-bottom: 10px;
padding-top: 0;
}

.vid_title a{
    text-decoration: none;
}

.vid_title a:hover{
    text-decoration: underline;
}

.date {
    float: right;
width: 150px;
line-height: 1.3em;
text-align: right;
color: #666;
    padding-top: 5px;

}


.page_title {
    font-size: 18px;
padding-top: 20px;
float: left;
}

#about_page .page_title {
float: none;
}

#about_page p {
padding: 10px 0;
line-height: 1.3em;
}


.more {
    display: block;
    float: right;
    clear: both;
    padding-right: 15px;
    text-decoration: none;
    background: url(../images/arrow_right.png) right top no-repeat;
}

.more:hover {
    text-decoration: underline;
}

.clear{
    clear: both;
}


/*/////////////////////////////////////////////

~ Navigate 

/////////////////////////////////////////////*/

#nav {
    clear: both;
    padding-top: 10px;
    float: left;
    width: 680px;
}

#nav li {
    float: left;
    list-style: none;
    margin-right: 10px;
    _display: inline;
}

#nav a {
    line-height: 40px;
    padding-right: 14px;
    display: block;
    color: #555;
    font-weight: bold;
    text-decoration: none;
    background: url(../images/nav_right.png) right top no-repeat;
    _background: url(../images/nav_right.gif) right top no-repeat;
}

#nav a span {
    line-height: 29px;
    display: block;
    padding: 0 7px 0 20px;
    background: url(../images/nav_left.png) no-repeat;
    _background: url(../images/nav_left.gif) no-repeat;
}

#nav a:hover {
    background-position: right -35px;
    color: #888;
}

#nav a:hover span {
    background-position: left -35px;
}

#nav a:active {
    background-position: right -68px;
    color: #aaa;
}

#nav a:active span {
    background-position: left -68px;
    padding-top: 1px;
}

#home_page .home_page a,
#video_listing_featured .featured a,
#video_listing_new .new a,
#about_page .about a,
#video_listing_popular .popular a{
    background: url(../images/nav_right.png) right -68px no-repeat;
    _background: url(../images/nav_right.gif) right -68px no-repeat;
    color: #aaa;
    cursor: default;
}


#home_page .home_page a span,
#video_listing_featured .featured a span,
#video_listing_new .new a span,
#about_page .about a span,
#video_listing_popular .popular a span {
<<<<<<< HEAD
    background: url(../images/nav_left.png) left -68px no-repeat;
    background: url(../images/nav_left.gif) left -68px no-repeat;
        padding-top: 1px;

=======
    background-position: left -69px;
    _background: url(../images/nav_left.gif) left -69px no-repeat;
}
/*/////////////////////////////////////////////

~ Admins need to Navigate too 

/////////////////////////////////////////////*/

#admin_nav {
    clear: both;
    padding-top: 10px;
    float: left;
    width: 680px;
}

#admin_nav li {
    float: left;
    list-style: none;
    margin-right: 10px;
    _display: inline;
}

#admin_nav a {
    line-height: 40px;
    padding-right: 14px;
    display: block;
    color: #555;
    font-weight: bold;
    text-decoration: none;
    background: url(../images/nav_right.png) right top no-repeat;
    _background: url(../images/nav_right.gif) right top no-repeat;
}

#admin_nav a span {
    line-height: 29px;
    display: block;
    padding: 0 7px 0 20px ;
    background: url(../images/nav_left.png) no-repeat;
    _background: url(../images/nav_left.gif) no-repeat;
}

#admin_nav a:hover {
    background-position: right -35px;
    color: #888;
}

#admin_nav a:hover span {
    background-position: left -35px;
}

#admin_nav a:active {
    background-position: right -69px;
    color: #aaa;
}

#admin_nav a:active span {
    background-position: left -69px;
>>>>>>> bd6570c8
}




/*/////////////////////////////////////////////

~ Wraaaaaaaaaapppp it up

/////////////////////////////////////////////*/

#wrapper {
    width: 940px;
    padding: 0 10px;
    margin: 0 auto;
}

/*/////////////////////////////////////////////

~ Header

/////////////////////////////////////////////*/

#header {
    height: 150px;
}

#logo {
    width: 60px;
    display: block;
    float: left;
    height: 60px;
    margin: 35px 15px 10px 0;
display: none;
}

.tagline {
    color: #888;
    display: block;
    margin-top: 5px;
    font-size: 12px;
    padding: 4px 2px;
}


/*/////////////////////////////////////////////

~ Main

/////////////////////////////////////////////*/

#main {
    width: 540px;
    _overflow: hidden;
    float: left;
}

#main_header h2 {
    font-size: 12px;
    float: left;
    padding-left: 14px;
    font-weight: bold;
}

#main_header {
    font-size: 12px;
    line-height: 36px;
    clear: both;
    height: 40px;
    background: url(../images/main_header.png) left top no-repeat;
    _background: url(../images/main_header.gif) left top no-repeat;
    margin: 34px 0 20px;
}

#main_header.small {
    font-size: 12px;
    line-height: 36px;
    clear: both;
    height: 40px;
    background: url(../images/small_header.png) left top no-repeat;
    margin: 4px 0 20px;
}


#main_header a {
    padding-left: 10px;
    color: #444;
    text-decoration: none;
}

/*/////////////////////////////////////////////

~ Sidebar

/////////////////////////////////////////////*/

#sidebar {
    width: 380px;
    float: right;
    _overflow: hidden;
}

#sidebar_header h2 {
    font-size: 12px;
    padding-left: 14px;
    float: left;
    font-weight: bold;
}


#sidebar_header {
    font-size: 12px;
    line-height: 36px;
    height: 36px;
    clear: both;
    background: url(../images/sidebar_header.png) left top no-repeat;
    _background: url(../images/sidebar_header.gif) left top no-repeat;
    margin: 20px 0;
}


#sidebar_header a {
    padding-left: 10px;
    color: #444;
    text-decoration: none;
}


/*/////////////////////////////////////////////

~ Footer

/////////////////////////////////////////////*/

#footer {
    clear: both;
    text-align: right;
    padding: 65px 0;
}

#footer p{
font-size: 12px;
color: #666;
 padding-top: 15px;
 border-top: 1px solid #ddd;
}



/*/////////////////////////////////////////////

~ Search

/////////////////////////////////////////////*/

#search {
    float: right;
    margin-top: 12px;
    padding: 0;
    _padding: 34px 0 0 0;
}

#search #search_field {
    margin: 2px 2px 0 0;
    float: left;
    background: url(../images/search_field.gif) top left no-repeat;
    padding: 6px 9px;
    height: 18px;
    border: 0;
    _width: 140px;
    font-size: 11px;
}

#search #searchbutton {
    float: left;
    margin-top: 2px;
}

/*/////////////////////////////////////////////

~ Login
n
/////////////////////////////////////////////*/

#login {
    float: right;
    padding-top: 10px;
    margin-top: 35px;
}

#login li {
    float: right;
    list-style: none;
    margin-left: 10px;
}


/*/////////////////////////////////////////////

~ Buttons

/////////////////////////////////////////////*/

.med_button {
    line-height: 25px;
    padding-right: 6px;
    display: block;
    color: #333;
    font-size: 11px;
    float: right;
    text-decoration: none;
    background: url(../images/med_right.png) right top no-repeat;
    _background: url(../images/med_right.gif) right top no-repeat;

}

.med_button span {
    line-height: 25px;
    display: block;
    padding: 0 11px 0 20px ;
    background: url(../images/med_left.png) no-repeat;
    _background: url(../images/med_left.gif) no-repeat;

}

.med_button:hover {
    background-position: right -31px;
    color: #888;
}

.med_button:hover span {
    background-position: left -31px;
}

.med_button:active {
    background-position: right -63px;
    color: #aaa;
}

.med_button:active span {
    background-position: left -63px;
}


#hover_wrap {
    z-index: 10000;
    width: 600px;
    position: absolute;
    top: 20%;
    margin-left: 160px;
    display: none;
    border-left: 1px solid #ccc;
    border-right: 1px solid #ccc;
    border-bottom: 1px solid #999;
    border-top: 1px solid #ddd;
    background: #eee;
}

#hover_wrap h1{
    margin: 0;
    font-size: 14px;
    padding: 0 20px 0 0;
    line-height: 1.4em;
}

#submit_box {
    border: 4px solid #e0e0e0;
    margin: 0px;
    padding: 20px;
    background: #fff;
}

#submit_box label{
    font-weight: bold;
    padding: 0 17px 0 8px;
}

#submit_box #id_url,
#submit_box #id_tags{
    margin: 2px 2px 0 0;
    padding: 6px 9px;
    height: 18px;
    border: 0;width: 250px;
    font-size: 11px;
    background: url(../images/large_field.gif) top left no-repeat;
}

#close_submit_box {
    line-height: 25px;
    padding-right: 6px;
    display: block;
    color: #333;
    font-size: 11px;
    cursor: pointer;
    float: right;
    text-decoration: none;
    background: url(../images/med_right.png) right top no-repeat;
    _background: url(../images/med_right.gif) right top no-repeat;
}

#close_submit_box span {
    line-height: 25px;
    display: block;
    padding: 0 11px 0 20px ;
    background: url(../images/med_left.png) no-repeat;
    _background: url(../images/med_left.gif) no-repeat;
}

div.selected {
    background: #f8e0e0;
    padding: 10px;
    margin: 0;
border: 1px solid #888;
}

.unselected {
margin: 0;
padding: 10px;
border: 1px solid #fff;
}
.unselected:hover {
    background: #f8f8f8;
border-top: 1px solid #eee;
border-right: 1px solid #ddd;
border-bottom: 1px solid #ddd;
border-left: 1px solid #ccc;

}

.approve_reject {
    text-align: right;
    font-weight: bold;
}

.approve_reject a{
margin-right: 10px;
}

.unselected .approve_reject, .selected .approve_reject {
    display: none;
}

.unselected:hover .approve_reject, .selected:hover .approve_reject {
    display: block;
}

.approve_reject .approve {
    color: green;
    cursor: pointer;
    text-decoration: none;
}

.approve_reject .approve:hover {
    color: #0e980e;
    text-decoration: none;
}

.approve_reject .reject {
    color: #be0000;
    cursor: pointer;
    text-decoration: none;
}

.approve_reject .reject:hover {
    color: #df0606;
    text-decoration: none;
}

.approve_reject .feature {
    color: #9f06df;
    cursor: pointer;
    text-decoration: none;
}

.approve_reject .feature:hover {
    color: #b118f1;
    text-decoration: none;
}

#admin_table_resizebar {
    text-align: center;
    vertical-align: middle;
    cursor: move;
    background: #fafafa;
}

ul.pagetabs {
float: right;
    display: inline;
}

ul.pagetabs li {
    display: block;
    float: left;
    margin-left: 5px;
}

ul.pagetabs li a {
    line-height: 25px;
    padding-right: 6px;
    display: block;
    color: #333;
    font-size: 11px;
    float: left;
    text-decoration: none;
    background: url(../images/med_right.png) right top no-repeat;
}

ul.pagetabs li.selected {}

ul.pagetabs li.selected a {
    background: url(../images/med_right.png) right -61px no-repeat;
    color: #aaa;
}

ul.pagetabs li.selected a span {
    background: url(../images/med_left.png) left -61px no-repeat;
    padding-top: 1px;
}

ul.pagetabs li a span {
    line-height: 25px;
    display: block;
    text-align: right;
    padding: 0 6px 0 12px ;
    background: url(../images/med_left.png) no-repeat;
}

ul.pagetabs li a:hover {
    background: url(../images/med_right.png) right -31px no-repeat;
    color: #888;
}

ul.pagetabs li a:hover span {
    background: url(../images/med_left.png) left -31px no-repeat;
}

ul.pagetabs li a:active {
    background: url(../images/med_right.png) right -61px no-repeat;
    color: #aaa;
}

ul.pagetabs li a:active span {
    background: url(../images/med_left.png) left -61px no-repeat;
        padding-top: 1px;

}

#admin_rightpane {
    min-width: 500px;
}

#video_wrapper{
    text-align: center;
    height: 430px;
    margin: 17px 0 4px;
    clear: both;
    width: 534px;
    padding-left: 2px;
}

#video_wrapper embed, #video_wrapper object{
    width: 100%;
    height: 430px;
}

.pag{
    height: 45px;
    padding-top: 15px;
}

.pag b{
    display: none;
}

.page_nav{
    clear: both;
    padding: 30px 0 70px;
}

.next{
    float: right;
}

.previous{
    float: left;
}

#video_listing_new .video, #video_listing_popular .video{
    width: 300px;
    overflow: hidden;
    clear: none;
    margin-right: 12px;
}

#video_listing_new .thumbnail, #video_listing_popular .thumbnail {
    _width: 140px;
}

#video_listing_new .title_desc, #video_listing_popular .title_desc{
    _float: right;
    _width: 140px;
}


<<<<<<< HEAD
#flag_button, #share_button{
display: none;
}

/*/////////////////////////////////////////////

~ Slider

/////////////////////////////////////////////*/


#slider{
overflow: hidden;
height: 340px;
padding-top: 25px;
margin-bottom: 30px;
}

#slider2{
margin:0 auto;
padding:0;
list-style:none;
}


#slider2 ul{
margin:0;
padding:0;
}


		
#slider2 li{ 
/* 
	define width and height of list item (slide)
	entire slider area will adjust according to the parameters provided here
*/ 
width: 860px;
list-style: none;
height: 340px;

}		


#slider2 li h2{ 
margin:0 20px;
padding-top:20px;
}	


#slider2 li p{ 
margin:20px;
}						

		
p#controls, p#controls2{
margin:0;
} 

	
#prevBtn2, #nextBtn2{ 
display:block;
margin:0;
overflow:hidden;
text-indent:-8000px;		
width:33px;
height:77px;
}	

		
#prevBtn2{ 
float: left;
}	


#nextBtn, #nextBtn2{ 
float: right;
}														

#prevBtn a, #nextBtn a, #prevBtn2 a, #nextBtn2 a{  
display:block;
width:33px;
height:32px;
background:url(../images/prev_next.png) no-repeat 0 0;	
}	

#prevBtn2 a:hover{  
background-position: 0 -34px;
}	

#prevBtn2 a:active{  
background-position: 0 -67px;
}	


#nextBtn2 a{ 
background:url(../images/prev_next.png) no-repeat -37px 0;	
}												


#nextBtn2 a:hover{
background-position: -37px -34px;
}

#nextBtn2 a:active{  
background-position: -37px -67px;
}	

#controls{
position: relative;
top: -190px;
}

.image{
width: 400px;
float: left;
height: 300px;
padding: 0;
background:url(../images/default_big.png) center;	
margin: 20px 30px 0 15px;
}

.copy{
width: 400px;
float: left;
margin-top: 20px;
height: 240px;
padding-left: 10px;
overflow: hidden;
}

#slider .copy h2{
margin: 20px 0 10px;
}


#slider .copy p{
line-height: 1.4em;
padding: 0 30px 0 0;
font-size: 14px;
margin: 25px 0;
}

.watch{
float: left;
margin-left: 10px;
}



.featured_small_list, .new_small_list{
width: 300px;
margin-right: 20px;
float: left;
}

.popular_small_list{
width: 300px;
float: left;
}



=======
/*/////////////////////////////////////////////

~ Admin

/////////////////////////////////////////////*/

.show_main{
display: none;
}

#admin .show_main{
display: block;
}

#admin .show_admin{
display: none;
}

#admin #nav{
display: none;
}


#admin #search{
display: none;
}



#admin_header{
border-top: 1px solid #999;
border-bottom: 1px solid #999;
font-size: 15px;
padding: 10px 0;
margin-bottom: 20px
}


#admin_header a{
font-size: 15px;
padding-right: 15px;
}


#admin_leftpane{
padding: 20px 30px 0 0;
}


#admin_rightpane{
padding: 50px;
width: 550px;
}


.admin_pagetab_row{
height: 50px;
clear: both;
}

#admin .pag{
clear: both !important;
height: 100px;
float: right;
border: 1px solid;
padding: 40px;
}

#livesearch_feed_url{
float: left;
}


.admin_feed{
border-bottom: 1px solid #ddd;
font-size: 13px;
padding: 10px 0;
clear: both;
}


#above_admin_table{
}


#admin_feed_add .med_button{
border: none;
padding: 0 3px 0 0px;
background-position: right 1px;
float: left;
}

#admin_feed_add .med_button span{
padding: 0 8px 0 15px;
}

#admin_feed_add strong{
float: left;
line-height: 2em;
font-weight: bold;
padding-right: 10px;
}


#home_page #about{
margin: 20px 0 0 0;
}



#about_page #main p{
padding: 0px 7px 0 0px;
line-height: 1.4em;
}

#about_page #main h2{
padding: 50px 0 7px 0px;
}
>>>>>>> bd6570c8


<|MERGE_RESOLUTION|>--- conflicted
+++ resolved
@@ -298,12 +298,6 @@
 #video_listing_new .new a span,
 #about_page .about a span,
 #video_listing_popular .popular a span {
-<<<<<<< HEAD
-    background: url(../images/nav_left.png) left -68px no-repeat;
-    background: url(../images/nav_left.gif) left -68px no-repeat;
-        padding-top: 1px;
-
-=======
     background-position: left -69px;
     _background: url(../images/nav_left.gif) left -69px no-repeat;
 }
@@ -362,7 +356,6 @@
 
 #admin_nav a:active span {
     background-position: left -69px;
->>>>>>> bd6570c8
 }
 
 
@@ -868,7 +861,6 @@
 }
 
 
-<<<<<<< HEAD
 #flag_button, #share_button{
 display: none;
 }
@@ -1028,11 +1020,7 @@
 .popular_small_list{
 width: 300px;
 float: left;
-}
-
-
-
-=======
+
 /*/////////////////////////////////////////////
 
 ~ Admin
@@ -1151,6 +1139,4 @@
 #about_page #main h2{
 padding: 50px 0 7px 0px;
 }
->>>>>>> bd6570c8
-
-
+
