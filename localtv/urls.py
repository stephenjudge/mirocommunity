--- conflicted
+++ resolved
@@ -19,13 +19,8 @@
 from django.contrib.auth.models import User
 from django.views.generic import ListView
 
-<<<<<<< HEAD
+from localtv.api.v1 import api as api_v1
 from localtv.listing.views import VideoSearchView, SiteListView
-=======
-from localtv.api.v1 import api as api_v1
-from localtv.listing.views import VideoSearchView, SiteListView, \
-                        CategoryVideoSearchView
->>>>>>> 22131925
 from localtv.models import Category
 from localtv.views import IndexView
 
