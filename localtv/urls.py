--- conflicted
+++ resolved
@@ -31,17 +31,12 @@
     url(r'^$', IndexView.as_view(), name='localtv_index'),
     url(r'^about/$', 'about', name='localtv_about'),
     url(r'^share/(\d+)/(\d+)', 'share_email', name='email-share'),
-<<<<<<< HEAD
     url(r'^videos/$',
          BrowseView.as_view(template_name='localtv/videos.html'),
          name='localtv_browse'),
-    url(r'^video/(?P<video_id>[0-9]+)/(?P<slug>[\w-]*)/?$', 'view_video',
-                    name='localtv_view_video'),
-=======
     url(r'^video/(?P<video_id>[0-9]+)(?:/(?P<slug>[\w-]+))?/?$',
         VideoView.as_view(),
         name='localtv_view_video'),
->>>>>>> 33dd1630
     url(r'^newsletter/$', 'newsletter', name='localtv_newsletter'),
     url(r'^api/', include(api_v1.urls)))
 
