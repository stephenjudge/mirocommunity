--- conflicted
+++ resolved
@@ -1,14 +1,7 @@
-<<<<<<< HEAD
-# Copyright 2009 - Participatory Culture Foundation
-# 
-# This file is part of Miro Community.
-# 
-=======
 # Miro Community - Easiest way to make a video website
 #
 # Copyright (C) 2010, 2011, 2012 Participatory Culture Foundation
 #
->>>>>>> 8d86def4
 # Miro Community is free software: you can redistribute it and/or modify it
 # under the terms of the GNU Affero General Public License as published by
 # the Free Software Foundation, either version 3 of the License, or (at your
@@ -21,12 +14,6 @@
 #
 # You should have received a copy of the GNU Affero General Public License
 # along with Miro Community.  If not, see <http://www.gnu.org/licenses/>.
-<<<<<<< HEAD
-=======
-
-import math
-import datetime
->>>>>>> 8d86def4
 
 from django import forms
 from django.contrib import messages
