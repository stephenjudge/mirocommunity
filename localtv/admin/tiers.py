--- conflicted
+++ resolved
@@ -214,13 +214,8 @@
     * Switch the tier.'''
     # FIXME: This doesn't check the payment secret anymore.
     # That will be okay once we turn on PDT.
-<<<<<<< HEAD
     #if payment_secret != site_settings.tierinfo.payment_secret:
-    #    return HttpResponseForbidden("You are accessing this URL with invalid parameters. If you think you are seeing this message in error, email questions@mirocommunity.org")
-=======
-    #if payment_secret != sitelocation.tierinfo.payment_secret:
     #    return HttpResponseForbidden("You are accessing this URL with invalid parameters. If you think you are seeing this message in error, email support@mirocommunity.org")
->>>>>>> ca69a175
     target_tier_name = request.GET.get('target_tier_name', '')
     if target_tier_name not in dict(tiers.CHOICES):
         return HttpResponse("Something went wrong switching your site level. Please send an email to support@mirocommunity.org immediately.")
