--- conflicted
+++ resolved
@@ -28,32 +28,6 @@
 
 @require_site_admin
 @csrf_protect
-<<<<<<< HEAD
-=======
-def edit_settings(request):
-    site_settings = SiteSettings.objects.get_current()
-    form = forms.EditSettingsForm(instance=site_settings)
-
-    if request.method == 'POST':
-        form = forms.EditSettingsForm(request.POST, request.FILES,
-                                      instance=site_settings)
-        if form.is_valid():
-            site_settings = form.save()
-            if request.POST.get('delete_background'):
-                if site_settings.background:
-                    site_settings.background.delete()
-            return HttpResponseRedirect(
-                reverse('localtv_admin_settings'))
-
-    return render_to_response(
-        "localtv/admin/edit_settings.html",
-        {'form': form},
-        context_instance=RequestContext(request))
-
-
-@require_site_admin
-@csrf_protect
->>>>>>> 7b43c1bb
 def widget_settings(request):
     site_settings = SiteSettings.objects.get_current()
     form = forms.WidgetSettingsForm(
@@ -80,35 +54,4 @@
     return render_to_response(
         'localtv/admin/widget_settings.html',
         {'form': form},
-<<<<<<< HEAD
-        context_instance=RequestContext(request))
-=======
-        context_instance=RequestContext(request))
-
-
-@require_site_admin
-@csrf_protect
-def newsletter_settings(request):
-    newsletter = NewsletterSettings.objects.get_current()
-    if not newsletter.site_settings.get_tier().permit_newsletter():
-        raise Http404
-
-    form = forms.NewsletterSettingsForm(instance=newsletter)
-
-    if request.method == 'POST':
-        form = forms.NewsletterSettingsForm(request.POST, instance=newsletter)
-        if form.is_valid():
-            newsletter = form.save()
-            if request.POST.get('send_email'):
-                newsletter.send()
-            elif request.POST.get('preview'):
-                return HttpResponseRedirect(
-                    reverse('localtv_newsletter'))
-            return HttpResponseRedirect(
-                reverse('localtv_admin_newsletter_settings'))
-
-    return render_to_response(
-        'localtv/admin/newsletter_settings.html',
-        {'form': form},
-        context_instance=RequestContext(request))
->>>>>>> 7b43c1bb
+        context_instance=RequestContext(request))