# Copyright 2009 - Participatory Culture Foundation
# 
# This file is part of Miro Community.
# 
# Miro Community is free software: you can redistribute it and/or modify it
# under the terms of the GNU Affero General Public License as published by
# the Free Software Foundation, either version 3 of the License, or (at your
# option) any later version.
# 
# Miro Community is distributed in the hope that it will be useful,
# but WITHOUT ANY WARRANTY; without even the implied warranty of
# MERCHANTABILITY or FITNESS FOR A PARTICULAR PURPOSE.  See the
# GNU Affero General Public License for more details.
# 
# You should have received a copy of the GNU Affero General Public License
# along with Miro Community.  If not, see <http://www.gnu.org/licenses/>.

import datetime
import re
import os.path
import feedparser
import urlparse

import django.template.defaultfilters
from django import forms
from django.forms.formsets import BaseFormSet
from django.forms.models import modelformset_factory, BaseModelFormSet, \
    construct_instance
from django.contrib.auth.models import User
from django.contrib.flatpages.models import FlatPage
from django.contrib.sites.models import Site
from django.conf import settings
from django.core.exceptions import ValidationError
from django.core.cache import cache
from django.core.files.base import ContentFile
from django.core.urlresolvers import resolve
from django.http import Http404
from django.utils.html import conditional_escape
from django.utils.safestring import mark_safe

from tagging.forms import TagField

import localtv.settings
from localtv import models
from localtv import utils
import localtv.tiers

from vidscraper.errors import CantIdentifyUrl
from vidscraper import auto_feed


class BulkFormSetMixin(object):
    """
    Mixin form-like which adds a bulk field to each form.
    """
    def add_fields(self, form, i):
        super(BulkFormSetMixin, self).add_fields(form, i)
        if i < self.initial_form_count():
            form.fields['BULK'] = forms.BooleanField(required=False)

    @property
    def bulk_forms(self):
        for form in self.initial_forms:
            if form.cleaned_data and form.cleaned_data['BULK'] and \
                    not self._should_delete_form(form):
                yield form

class BulkChecklistField(forms.ModelMultipleChoiceField):
    widget = forms.CheckboxSelectMultiple

    def label_from_instance(self, instance):
        if isinstance(instance, User):
            if instance.first_name:
                name = '%s %s' % (instance.first_name,
                                  instance.last_name)
            else:
                name = instance.username
        else:
            name = instance.name
        return mark_safe(u'<span>%s</span>' % (
                conditional_escape(name)))

<<<<<<< HEAD
=======
class BooleanRadioField(forms.BooleanField):
    widget = forms.RadioSelect
    choices = (
        (True, 'On'),
        (False, 'Off'))

    def __init__(self, *args, **kwargs):
        forms.BooleanField.__init__(self, *args, **kwargs)
        self.widget.choices = self.choices

class SourceWidget(forms.HiddenInput):
    def render(self, name, value, attrs=None):
        if value is not None and not isinstance(value, basestring):
            value = '%s-%i' % (
                value._meta.module_name,
                value.pk)
        return forms.HiddenInput.render(self, name, value)

class SourceChoiceField(forms.TypedChoiceField):
    widget = SourceWidget
    name = 'id'

    def __init__(self, **kwargs):
        feed_choices = [('feed-%s' % feed.pk, feed) for feed in
                         models.Feed.objects.all()]
        search_choices = [('savedsearch-%s' % search.pk, search) for search in
                          models.SavedSearch.objects.all()]
        choices = feed_choices + search_choices
        initial = kwargs.pop('initial', None)
        if initial:
            initial = '%s-%s' % (initial._meta.module_name, initial.pk)
        else:
            initial = None
        forms.TypedChoiceField.__init__(self,
                                        choices=choices,
                                        coerce=self.coerce,
                                        empty_value=None,
                                        initial=initial,
                                        **kwargs)
    def coerce(self, value):
        model_name, pk = value.split('-')
        if model_name == 'feed':
            model = models.Feed
        elif model_name == 'savedsearch':
            model = models.SavedSearch
        else:
            raise forms.ValidationError(
                self.error_messages['invalid_choice'])
        try:
            return model.objects.get(pk=pk)
        except model.DoesNotExist:
            raise forms.ValidationError(
                self.error_messages['invalid_choice'])


class SourceForm(forms.ModelForm):
    auto_categories = BulkChecklistField(required=False,
                                    queryset=models.Category.objects)
    auto_authors = BulkChecklistField(required=False,
                                 queryset=User.objects.order_by('username'))
    auto_approve = BooleanRadioField(required=False)
    thumbnail = forms.ImageField(required=False)
    delete_thumbnail = forms.BooleanField(required=False)
    avoid_frontpage = forms.BooleanField(required=False)

    class Meta:
        model = models.Source
        fields = ('auto_approve', 'auto_categories', 'auto_authors',
                  'thumbnail', 'delete_thumbnail')

    def __init__(self, *args, **kwargs):
        forms.ModelForm.__init__(self, *args, **kwargs)
        if 'auto_approve' in self.initial:
            self.initial['auto_approve'] = bool(self.initial['auto_approve'])
        site = Site.objects.get_current()
        self.fields['auto_categories'].queryset = \
            self.fields['auto_categories'].queryset.filter(
            site=site)
        self.fields['auto_authors'].queryset = \
            self.fields['auto_authors'].queryset.order_by('username')

        if self.instance.pk is not None:
            if isinstance(self.instance, models.Feed):
                extra_fields = {
                    'name': forms.CharField(required=True,
                                            initial=self.instance.name),
                    'feed_url': forms.URLField(required=True,
                                               initial=self.instance.feed_url),
                    'webpage': forms.URLField(
                        required=False,
                        initial=self.instance.webpage)
                    }
                self._extra_field_names = ['name', 'feed_url', 'webpage']
            elif isinstance(self.instance, models.SavedSearch):
                extra_fields = {
                    'query_string' : forms.CharField(
                        required=True,
                        initial=self.instance.query_string)
                    }
                self._extra_field_names = ['query_string']
            self.fields.update(extra_fields)
            self._meta.fields = self._meta.fields + tuple(extra_fields.keys())
            self._meta.model = type(self.instance)

    def save(self, *args, **kwargs):
        if self.cleaned_data.get('thumbnail'):
            self.instance.save_thumbnail_from_file(
                self.cleaned_data['thumbnail'])
        if self.cleaned_data.get('delete_thumbnail'):
            self.instance.delete_thumbnails()

        # if the categories or authors changed, update unchanged videos to the
        # new values
        if self.instance.pk:
            old_categories = set(self.instance.auto_categories.all())
            old_authors = set(self.instance.auto_authors.all())
            source = forms.ModelForm.save(self, *args, **kwargs)
            new_categories = set(source.auto_categories.all())
            new_authors = set(source.auto_authors.all())
            if old_categories != new_categories or \
                    old_authors != new_authors:
                for v in source.video_set.all():
                    changed = False
                    if set(v.categories.all()) == old_categories:
                        changed = True
                        v.categories = new_categories
                    if set(v.authors.all()) == old_authors:
                        changed = True
                        v.authors = new_authors
                    if changed:
                        v.save()
            return source
        else:
            return forms.ModelForm.save(self, *args, **kwargs)

    def _extra_fields(self):
        fields = [self[name] for name in self._extra_field_names]
        return fields
    extra_fields = property(_extra_fields)


class BaseSourceFormSet(BulkFormSetMixin, BaseModelFormSet):

    def _construct_form(self, i, **kwargs):
        # Since we're doing something weird with the id field, we just use the
        # instance that's passed in when we create the formset
        if i < self.initial_form_count() and not kwargs.get('instance'):
            kwargs['instance'] = self.get_queryset()[i]
        return super(BaseModelFormSet, self)._construct_form(i, **kwargs)

    def save_new_objects(self, commit=True):
        """
        Editing this form does not result in new objects.
        """
        return []

    def save_existing_objects(self, commit=True):
        """
        Have to re-implement this, because our PK values aren't normal in this
        formset.
        """
        self.changed_objects = []
        self.deleted_objects = []
        if not self.get_queryset():
            return []

        bulk_action = self.data.get('bulk_action', '')

        saved_instances = []
        for form in self.initial_forms:
            pk_name = self._pk_field.name
            raw_pk_value = form._raw_value(pk_name)

            # clean() for different types of PK fields can sometimes return
            # the model instance, and sometimes the PK. Handle either.
            obj = form.fields[pk_name].clean(raw_pk_value)

            if self.can_delete:
                raw_delete_value = form._raw_value('DELETE')
                raw_bulk_value = form._raw_value('BULK')
                should_delete = form.fields['DELETE'].clean(raw_delete_value)
                bulk_delete = (bulk_action == 'remove') and \
                    form.fields['BULK'].clean(raw_bulk_value)
                if should_delete or bulk_delete:
                    self.deleted_objects.append(obj)
                    if self.data.get('keep'):
                        form.instance.video_set.all().update(
                            search=None, feed=None)
                    obj.delete()
                    continue
            if form.has_changed():
                self.changed_objects.append((obj, form.changed_data))
                saved_instances.append(self.save_existing(form, obj,
                                                          commit=commit))
                if not commit:
                    self.saved_forms.append(form)
        return saved_instances

    def clean(self):
        bulk_edits = self.extra_forms[0].cleaned_data
        for key in list(bulk_edits.keys()): # get the list because we'll be
                                            # changing the dictionary
            if bulk_edits[key] in ['', None] or key == 'id':
                del bulk_edits[key]
        if bulk_edits:
            for form in self.bulk_forms:
                for key, value in bulk_edits.items():
                    if key == 'auto_categories':
                        # categories append, not replace
                        form.cleaned_data[key] = (
                            list(form.cleaned_data[key]) +
                            list(value))
                    else:
                        form.cleaned_data[key] = value
                form.instance = construct_instance(form, form.instance,
                                                   form._meta.fields,
                                                   form._meta.exclude)
        return BaseModelFormSet.clean(self)

    def add_fields(self, form, index):
        # We're adding the id field, so we can just call the
        # BaseFormSet.add_fields
        if index < self.initial_form_count():
            initial = self.queryset[index]
        else:
            initial = None
        self._pk_field = form.fields['id'] = SourceChoiceField(required=False,
                                              initial=initial)
        if initial:
            form.fields['BULK'] = forms.BooleanField(required=False)
        BaseFormSet.add_fields(self, form, index)


SourceFormset = modelformset_factory(models.Source,
                                     form=SourceForm,
                                     formset=BaseSourceFormSet,
                                     can_delete=True,
                                     extra=1)


class BulkEditVideoForm(EditVideoForm):
    BULK = forms.BooleanField(required=False)
    name = forms.CharField(
        required=False)
    file_url = forms.CharField(widget=forms.TextInput(
            attrs={'class': 'large_field'}),
                               required=False)
    embed_code = forms.CharField(widget=forms.Textarea,
                                 required=False)
    thumbnail_url = forms.CharField(widget=forms.TextInput(
            attrs={'class': 'large_field'}),
                                    required=False)
    tags = TagField(required=False,
                    widget=forms.Textarea)
    categories = BulkChecklistField(models.Category.objects,
                                    required=False)
    authors = BulkChecklistField(User.objects,
                                 required=False)
    skip_authors = forms.BooleanField(required=False,
                                      initial=True,
                                      widget=forms.HiddenInput)
    when_published = forms.DateTimeField(
        required=False,
        help_text='Format: yyyy-mm-dd hh:mm:ss',
        widget=forms.DateTimeInput(
            attrs={'class': 'large_field'}))

    class Meta:
        model = models.Video
        fields = ('name', 'description', 'thumbnail', 'thumbnail_url', 'tags',
                  'categories', 'authors', 'when_published', 'file_url',
                  'embed_code', 'skip_authors')

    _categories_queryset = None
    _authors_queryset = None

    def fill_cache(self, cache_for_form_optimization):
        if cache_for_form_optimization is None:
            cache_for_form_optimization = {}

        # Great. Fill the cache.
        if 'categories_qs' not in cache:
            cache_for_form_optimization['categories_qs'] = utils.MockQueryset(
                models.Category.objects.filter(site=Site.objects.get_current()))
        if 'authors_qs' not in cache_for_form_optimization:
            cache_for_form_optimization['authors_qs'] = utils.MockQueryset(
                User.objects.order_by('username'))

        return cache_for_form_optimization

    def __init__(self, cache_for_form_optimization=None,  *args, **kwargs):
        # The cache_for_form_optimization is an object that is
        # optionally created by the request that calls
        # BulkEditForm. One difficulty with BulkEditForms is that the
        # forms generate similar data over and over again; we can
        # avoid some database hits by running some queries just once
        # (at BulkEditForm instantiation time), rather than once per
        # sub-form.
        #
        # However, it is unsafe to cache data in the BulkEditForm
        # class because that persists for as long as the Python
        # process does (meaning that subsequent requests will use the
        # same cache).
        EditVideoForm.__init__(self, *args, **kwargs)

        # We have to initialize tags manually because the model form
        # (django.forms.models.model_to_dict) only collects fields and
        # relations, and not descriptors like Video.tags
        self.initial['tags'] = utils.edit_string_for_tags(self.instance.tags)

        # cache the querysets so that we don't hit the DB for each form
        cache_for_form_optimization = self.fill_cache(cache_for_form_optimization)

        self.fields['categories'].queryset = cache_for_form_optimization[
            'categories_qs']
        self.fields['authors'].queryset = cache_for_form_optimization[
            'authors_qs']

    def clean_name(self):
        if self.instance.pk and not self.cleaned_data.get('name'):
            raise forms.ValidationError('This field is required.')
        return self.cleaned_data['name']

    def clean_skip_authors(self):
        # The idea here is that if the 'skip_authors' field is true,
        # then -- even if there are no authors submitted --
        # we keep the authors ID list the same.
        if self.cleaned_data['skip_authors']:
            if self.instance.pk:
                if self.instance.authors.all():
                    self._restore_authors()

    def _restore_authors(self):
        self.cleaned_data['authors'] = [unicode(x.id) for x in self.instance.authors.all()]

    def save(self, *args, **kwargs):
        # We need to update the Video.tags descriptor manually because
        # Django's model forms does not (django.forms.models.construct_instance)
        self.instance.tags = self.cleaned_data['tags']
        return super(BulkEditVideoForm, self).save(*args, **kwargs)

VideoFormSet = modelformset_factory(models.Video,
                                    form=BulkEditVideoForm,
                                    can_delete=True,
                                    extra=1)


class EditSettingsForm(forms.ModelForm):
    """
    """
    title = forms.CharField(label="Site Title", max_length=50)
    tagline = forms.CharField(label="Site Tagline", required=False,
                              max_length=4096,
                              help_text="Your title and tagline "
                              "define your site, both for humans and search "
                              "engines. Consider including key words so that "
                              "people can easily find your site.")
    about_html = forms.CharField(label="About Us Page (use html)",
                                 widget=forms.Textarea, required=False)
    sidebar_html = forms.CharField(label="Sidebar Blurb (use html)",
                                   widget=forms.Textarea, required=False)
    footer_html = forms.CharField(label="Footer Blurb (use html)",
                                  widget=forms.Textarea, required=False,
                                  help_text="In addition to any footer text "
                                  "you would like to add, we suggest using "
                                  "this space to paste in a Google Analytics "
                                  "tracking code, which will provide "
                                  "excellent statistics on usage of your "
                                  "site.")
    logo = forms.ImageField(label="Logo Image", required=False)
    background = forms.ImageField(label="Background Image", required=False)
    display_submit_button = forms.BooleanField(
        label="Display the 'submit a video' nav item",
        required=False)
    submission_requires_login = forms.BooleanField(
        label="Require users to login to submit a video",
        required=False)
    css = forms.CharField(
        label="Custom CSS",
        help_text="Here you can append your own CSS to customize your site.",
        widget=forms.Textarea, required=False)
    use_original_date = forms.BooleanField(
        label="Use Original Date?",
        help_text="If set, use the original date the video was posted.  "
        "Otherwise, use the date the video was added to this site.",
        required=False)
    playlists_enabled = forms.ChoiceField(
        label="Enable Playlists?",
        required=False,
        choices=(
            (0, 'No'),
            (1, 'Yes'),
            (2, 'Admins Only')))

    class Meta:
        model = models.SiteLocation
        exclude = ['site', 'status', 'admins', 'tier_name', 'hide_get_started']


    def __init__(self, *args, **kwargs):
        forms.ModelForm.__init__(self, *args, **kwargs)
        if self.instance:
            self.initial['title'] = self.instance.site.name
        if (not models.SiteLocation.enforce_tiers()
            or localtv.tiers.Tier.get().permit_custom_css()):
            pass # Sweet, CSS is permitted.
        else:
            # Uh-oh: custom CSS is not permitted!
            #
            # To handle only letting certain paid users edit CSS,
            # we do two things.
            #
            # 1. Cosmetically, we set the CSS editing box's CSS class
            # to be 'hidden'. (We have some CSS that makes it not show
            # up.)
            css_field = self.fields['css']
            css_field.label += ' (upgrade to enable this form field)'
            css_field.widget.attrs['readonly'] = True
            #
            # 2. In validation, we make sure that changing the CSS is
            # rejected as invalid if the site does not have permission
            # to do that.

    def clean_css(self):
        css = self.cleaned_data.get('css')
        # Does thes SiteLocation permit CSS modifications? If so,
        # return the data the user inputted.
        if (not models.SiteLocation.enforce_tiers() or
            localtv.tiers.Tier.get().permit_custom_css()):
            return css # no questions asked

        # We permit the value if it's the same as self.instance has:
        if self.instance.css == css:
            return css

        # Otherwise, reject the change.
        self.data['css'] = self.instance.css
        raise ValidationError("To edit CSS for your site, you have to upgrade.")

    def clean_logo(self):
        logo = self.cleaned_data.get('logo')
        if not logo:
            return logo
        if self.instance and self.instance.logo and \
                self.instance.logo.name == logo.name:
            return logo
        if len(logo.name) > 60:
            name, ext = os.path.splitext(logo.name)
            logo.name = name[:60] + ext
        return logo

    def clean_background(self):
        background = self.cleaned_data.get('background')
        if not background:
            return background
        if self.instance and self.instance.background and \
                self.instance.background.name == background.name:
            return background
        if len(background.name) > 60:
            name, ext = os.path.splitext(background.name)
            background.name = name[:60] + ext
        return background

    def clean_playlists_enabled(self):
        return self.cleaned_data.get('playlists_enabled') or 0

    def save(self):
        sl = forms.ModelForm.save(self)
        if sl.logo:
            sl.logo.open()
            cf = ContentFile(sl.logo.read())
            sl.save_thumbnail_from_file(cf)
        sl.site.name = self.cleaned_data['title']
        sl.site.save()
        models.SiteLocation.objects.clear_cache()
        return sl
>>>>>>> 9cb082e0

class WidgetSettingsForm(forms.ModelForm):

    class Meta:
        model = models.WidgetSettings
        exclude = ['site', 'has_thumbnail', 'thumbnail_extension']

    def save(self):
        ws = forms.ModelForm.save(self)
        if ws.icon:
            ws.icon.open()
            cf = ContentFile(ws.icon.read())
            ws.save_thumbnail_from_file(cf)
        return ws<|MERGE_RESOLUTION|>--- conflicted
+++ resolved
@@ -80,485 +80,6 @@
         return mark_safe(u'<span>%s</span>' % (
                 conditional_escape(name)))
 
-<<<<<<< HEAD
-=======
-class BooleanRadioField(forms.BooleanField):
-    widget = forms.RadioSelect
-    choices = (
-        (True, 'On'),
-        (False, 'Off'))
-
-    def __init__(self, *args, **kwargs):
-        forms.BooleanField.__init__(self, *args, **kwargs)
-        self.widget.choices = self.choices
-
-class SourceWidget(forms.HiddenInput):
-    def render(self, name, value, attrs=None):
-        if value is not None and not isinstance(value, basestring):
-            value = '%s-%i' % (
-                value._meta.module_name,
-                value.pk)
-        return forms.HiddenInput.render(self, name, value)
-
-class SourceChoiceField(forms.TypedChoiceField):
-    widget = SourceWidget
-    name = 'id'
-
-    def __init__(self, **kwargs):
-        feed_choices = [('feed-%s' % feed.pk, feed) for feed in
-                         models.Feed.objects.all()]
-        search_choices = [('savedsearch-%s' % search.pk, search) for search in
-                          models.SavedSearch.objects.all()]
-        choices = feed_choices + search_choices
-        initial = kwargs.pop('initial', None)
-        if initial:
-            initial = '%s-%s' % (initial._meta.module_name, initial.pk)
-        else:
-            initial = None
-        forms.TypedChoiceField.__init__(self,
-                                        choices=choices,
-                                        coerce=self.coerce,
-                                        empty_value=None,
-                                        initial=initial,
-                                        **kwargs)
-    def coerce(self, value):
-        model_name, pk = value.split('-')
-        if model_name == 'feed':
-            model = models.Feed
-        elif model_name == 'savedsearch':
-            model = models.SavedSearch
-        else:
-            raise forms.ValidationError(
-                self.error_messages['invalid_choice'])
-        try:
-            return model.objects.get(pk=pk)
-        except model.DoesNotExist:
-            raise forms.ValidationError(
-                self.error_messages['invalid_choice'])
-
-
-class SourceForm(forms.ModelForm):
-    auto_categories = BulkChecklistField(required=False,
-                                    queryset=models.Category.objects)
-    auto_authors = BulkChecklistField(required=False,
-                                 queryset=User.objects.order_by('username'))
-    auto_approve = BooleanRadioField(required=False)
-    thumbnail = forms.ImageField(required=False)
-    delete_thumbnail = forms.BooleanField(required=False)
-    avoid_frontpage = forms.BooleanField(required=False)
-
-    class Meta:
-        model = models.Source
-        fields = ('auto_approve', 'auto_categories', 'auto_authors',
-                  'thumbnail', 'delete_thumbnail')
-
-    def __init__(self, *args, **kwargs):
-        forms.ModelForm.__init__(self, *args, **kwargs)
-        if 'auto_approve' in self.initial:
-            self.initial['auto_approve'] = bool(self.initial['auto_approve'])
-        site = Site.objects.get_current()
-        self.fields['auto_categories'].queryset = \
-            self.fields['auto_categories'].queryset.filter(
-            site=site)
-        self.fields['auto_authors'].queryset = \
-            self.fields['auto_authors'].queryset.order_by('username')
-
-        if self.instance.pk is not None:
-            if isinstance(self.instance, models.Feed):
-                extra_fields = {
-                    'name': forms.CharField(required=True,
-                                            initial=self.instance.name),
-                    'feed_url': forms.URLField(required=True,
-                                               initial=self.instance.feed_url),
-                    'webpage': forms.URLField(
-                        required=False,
-                        initial=self.instance.webpage)
-                    }
-                self._extra_field_names = ['name', 'feed_url', 'webpage']
-            elif isinstance(self.instance, models.SavedSearch):
-                extra_fields = {
-                    'query_string' : forms.CharField(
-                        required=True,
-                        initial=self.instance.query_string)
-                    }
-                self._extra_field_names = ['query_string']
-            self.fields.update(extra_fields)
-            self._meta.fields = self._meta.fields + tuple(extra_fields.keys())
-            self._meta.model = type(self.instance)
-
-    def save(self, *args, **kwargs):
-        if self.cleaned_data.get('thumbnail'):
-            self.instance.save_thumbnail_from_file(
-                self.cleaned_data['thumbnail'])
-        if self.cleaned_data.get('delete_thumbnail'):
-            self.instance.delete_thumbnails()
-
-        # if the categories or authors changed, update unchanged videos to the
-        # new values
-        if self.instance.pk:
-            old_categories = set(self.instance.auto_categories.all())
-            old_authors = set(self.instance.auto_authors.all())
-            source = forms.ModelForm.save(self, *args, **kwargs)
-            new_categories = set(source.auto_categories.all())
-            new_authors = set(source.auto_authors.all())
-            if old_categories != new_categories or \
-                    old_authors != new_authors:
-                for v in source.video_set.all():
-                    changed = False
-                    if set(v.categories.all()) == old_categories:
-                        changed = True
-                        v.categories = new_categories
-                    if set(v.authors.all()) == old_authors:
-                        changed = True
-                        v.authors = new_authors
-                    if changed:
-                        v.save()
-            return source
-        else:
-            return forms.ModelForm.save(self, *args, **kwargs)
-
-    def _extra_fields(self):
-        fields = [self[name] for name in self._extra_field_names]
-        return fields
-    extra_fields = property(_extra_fields)
-
-
-class BaseSourceFormSet(BulkFormSetMixin, BaseModelFormSet):
-
-    def _construct_form(self, i, **kwargs):
-        # Since we're doing something weird with the id field, we just use the
-        # instance that's passed in when we create the formset
-        if i < self.initial_form_count() and not kwargs.get('instance'):
-            kwargs['instance'] = self.get_queryset()[i]
-        return super(BaseModelFormSet, self)._construct_form(i, **kwargs)
-
-    def save_new_objects(self, commit=True):
-        """
-        Editing this form does not result in new objects.
-        """
-        return []
-
-    def save_existing_objects(self, commit=True):
-        """
-        Have to re-implement this, because our PK values aren't normal in this
-        formset.
-        """
-        self.changed_objects = []
-        self.deleted_objects = []
-        if not self.get_queryset():
-            return []
-
-        bulk_action = self.data.get('bulk_action', '')
-
-        saved_instances = []
-        for form in self.initial_forms:
-            pk_name = self._pk_field.name
-            raw_pk_value = form._raw_value(pk_name)
-
-            # clean() for different types of PK fields can sometimes return
-            # the model instance, and sometimes the PK. Handle either.
-            obj = form.fields[pk_name].clean(raw_pk_value)
-
-            if self.can_delete:
-                raw_delete_value = form._raw_value('DELETE')
-                raw_bulk_value = form._raw_value('BULK')
-                should_delete = form.fields['DELETE'].clean(raw_delete_value)
-                bulk_delete = (bulk_action == 'remove') and \
-                    form.fields['BULK'].clean(raw_bulk_value)
-                if should_delete or bulk_delete:
-                    self.deleted_objects.append(obj)
-                    if self.data.get('keep'):
-                        form.instance.video_set.all().update(
-                            search=None, feed=None)
-                    obj.delete()
-                    continue
-            if form.has_changed():
-                self.changed_objects.append((obj, form.changed_data))
-                saved_instances.append(self.save_existing(form, obj,
-                                                          commit=commit))
-                if not commit:
-                    self.saved_forms.append(form)
-        return saved_instances
-
-    def clean(self):
-        bulk_edits = self.extra_forms[0].cleaned_data
-        for key in list(bulk_edits.keys()): # get the list because we'll be
-                                            # changing the dictionary
-            if bulk_edits[key] in ['', None] or key == 'id':
-                del bulk_edits[key]
-        if bulk_edits:
-            for form in self.bulk_forms:
-                for key, value in bulk_edits.items():
-                    if key == 'auto_categories':
-                        # categories append, not replace
-                        form.cleaned_data[key] = (
-                            list(form.cleaned_data[key]) +
-                            list(value))
-                    else:
-                        form.cleaned_data[key] = value
-                form.instance = construct_instance(form, form.instance,
-                                                   form._meta.fields,
-                                                   form._meta.exclude)
-        return BaseModelFormSet.clean(self)
-
-    def add_fields(self, form, index):
-        # We're adding the id field, so we can just call the
-        # BaseFormSet.add_fields
-        if index < self.initial_form_count():
-            initial = self.queryset[index]
-        else:
-            initial = None
-        self._pk_field = form.fields['id'] = SourceChoiceField(required=False,
-                                              initial=initial)
-        if initial:
-            form.fields['BULK'] = forms.BooleanField(required=False)
-        BaseFormSet.add_fields(self, form, index)
-
-
-SourceFormset = modelformset_factory(models.Source,
-                                     form=SourceForm,
-                                     formset=BaseSourceFormSet,
-                                     can_delete=True,
-                                     extra=1)
-
-
-class BulkEditVideoForm(EditVideoForm):
-    BULK = forms.BooleanField(required=False)
-    name = forms.CharField(
-        required=False)
-    file_url = forms.CharField(widget=forms.TextInput(
-            attrs={'class': 'large_field'}),
-                               required=False)
-    embed_code = forms.CharField(widget=forms.Textarea,
-                                 required=False)
-    thumbnail_url = forms.CharField(widget=forms.TextInput(
-            attrs={'class': 'large_field'}),
-                                    required=False)
-    tags = TagField(required=False,
-                    widget=forms.Textarea)
-    categories = BulkChecklistField(models.Category.objects,
-                                    required=False)
-    authors = BulkChecklistField(User.objects,
-                                 required=False)
-    skip_authors = forms.BooleanField(required=False,
-                                      initial=True,
-                                      widget=forms.HiddenInput)
-    when_published = forms.DateTimeField(
-        required=False,
-        help_text='Format: yyyy-mm-dd hh:mm:ss',
-        widget=forms.DateTimeInput(
-            attrs={'class': 'large_field'}))
-
-    class Meta:
-        model = models.Video
-        fields = ('name', 'description', 'thumbnail', 'thumbnail_url', 'tags',
-                  'categories', 'authors', 'when_published', 'file_url',
-                  'embed_code', 'skip_authors')
-
-    _categories_queryset = None
-    _authors_queryset = None
-
-    def fill_cache(self, cache_for_form_optimization):
-        if cache_for_form_optimization is None:
-            cache_for_form_optimization = {}
-
-        # Great. Fill the cache.
-        if 'categories_qs' not in cache:
-            cache_for_form_optimization['categories_qs'] = utils.MockQueryset(
-                models.Category.objects.filter(site=Site.objects.get_current()))
-        if 'authors_qs' not in cache_for_form_optimization:
-            cache_for_form_optimization['authors_qs'] = utils.MockQueryset(
-                User.objects.order_by('username'))
-
-        return cache_for_form_optimization
-
-    def __init__(self, cache_for_form_optimization=None,  *args, **kwargs):
-        # The cache_for_form_optimization is an object that is
-        # optionally created by the request that calls
-        # BulkEditForm. One difficulty with BulkEditForms is that the
-        # forms generate similar data over and over again; we can
-        # avoid some database hits by running some queries just once
-        # (at BulkEditForm instantiation time), rather than once per
-        # sub-form.
-        #
-        # However, it is unsafe to cache data in the BulkEditForm
-        # class because that persists for as long as the Python
-        # process does (meaning that subsequent requests will use the
-        # same cache).
-        EditVideoForm.__init__(self, *args, **kwargs)
-
-        # We have to initialize tags manually because the model form
-        # (django.forms.models.model_to_dict) only collects fields and
-        # relations, and not descriptors like Video.tags
-        self.initial['tags'] = utils.edit_string_for_tags(self.instance.tags)
-
-        # cache the querysets so that we don't hit the DB for each form
-        cache_for_form_optimization = self.fill_cache(cache_for_form_optimization)
-
-        self.fields['categories'].queryset = cache_for_form_optimization[
-            'categories_qs']
-        self.fields['authors'].queryset = cache_for_form_optimization[
-            'authors_qs']
-
-    def clean_name(self):
-        if self.instance.pk and not self.cleaned_data.get('name'):
-            raise forms.ValidationError('This field is required.')
-        return self.cleaned_data['name']
-
-    def clean_skip_authors(self):
-        # The idea here is that if the 'skip_authors' field is true,
-        # then -- even if there are no authors submitted --
-        # we keep the authors ID list the same.
-        if self.cleaned_data['skip_authors']:
-            if self.instance.pk:
-                if self.instance.authors.all():
-                    self._restore_authors()
-
-    def _restore_authors(self):
-        self.cleaned_data['authors'] = [unicode(x.id) for x in self.instance.authors.all()]
-
-    def save(self, *args, **kwargs):
-        # We need to update the Video.tags descriptor manually because
-        # Django's model forms does not (django.forms.models.construct_instance)
-        self.instance.tags = self.cleaned_data['tags']
-        return super(BulkEditVideoForm, self).save(*args, **kwargs)
-
-VideoFormSet = modelformset_factory(models.Video,
-                                    form=BulkEditVideoForm,
-                                    can_delete=True,
-                                    extra=1)
-
-
-class EditSettingsForm(forms.ModelForm):
-    """
-    """
-    title = forms.CharField(label="Site Title", max_length=50)
-    tagline = forms.CharField(label="Site Tagline", required=False,
-                              max_length=4096,
-                              help_text="Your title and tagline "
-                              "define your site, both for humans and search "
-                              "engines. Consider including key words so that "
-                              "people can easily find your site.")
-    about_html = forms.CharField(label="About Us Page (use html)",
-                                 widget=forms.Textarea, required=False)
-    sidebar_html = forms.CharField(label="Sidebar Blurb (use html)",
-                                   widget=forms.Textarea, required=False)
-    footer_html = forms.CharField(label="Footer Blurb (use html)",
-                                  widget=forms.Textarea, required=False,
-                                  help_text="In addition to any footer text "
-                                  "you would like to add, we suggest using "
-                                  "this space to paste in a Google Analytics "
-                                  "tracking code, which will provide "
-                                  "excellent statistics on usage of your "
-                                  "site.")
-    logo = forms.ImageField(label="Logo Image", required=False)
-    background = forms.ImageField(label="Background Image", required=False)
-    display_submit_button = forms.BooleanField(
-        label="Display the 'submit a video' nav item",
-        required=False)
-    submission_requires_login = forms.BooleanField(
-        label="Require users to login to submit a video",
-        required=False)
-    css = forms.CharField(
-        label="Custom CSS",
-        help_text="Here you can append your own CSS to customize your site.",
-        widget=forms.Textarea, required=False)
-    use_original_date = forms.BooleanField(
-        label="Use Original Date?",
-        help_text="If set, use the original date the video was posted.  "
-        "Otherwise, use the date the video was added to this site.",
-        required=False)
-    playlists_enabled = forms.ChoiceField(
-        label="Enable Playlists?",
-        required=False,
-        choices=(
-            (0, 'No'),
-            (1, 'Yes'),
-            (2, 'Admins Only')))
-
-    class Meta:
-        model = models.SiteLocation
-        exclude = ['site', 'status', 'admins', 'tier_name', 'hide_get_started']
-
-
-    def __init__(self, *args, **kwargs):
-        forms.ModelForm.__init__(self, *args, **kwargs)
-        if self.instance:
-            self.initial['title'] = self.instance.site.name
-        if (not models.SiteLocation.enforce_tiers()
-            or localtv.tiers.Tier.get().permit_custom_css()):
-            pass # Sweet, CSS is permitted.
-        else:
-            # Uh-oh: custom CSS is not permitted!
-            #
-            # To handle only letting certain paid users edit CSS,
-            # we do two things.
-            #
-            # 1. Cosmetically, we set the CSS editing box's CSS class
-            # to be 'hidden'. (We have some CSS that makes it not show
-            # up.)
-            css_field = self.fields['css']
-            css_field.label += ' (upgrade to enable this form field)'
-            css_field.widget.attrs['readonly'] = True
-            #
-            # 2. In validation, we make sure that changing the CSS is
-            # rejected as invalid if the site does not have permission
-            # to do that.
-
-    def clean_css(self):
-        css = self.cleaned_data.get('css')
-        # Does thes SiteLocation permit CSS modifications? If so,
-        # return the data the user inputted.
-        if (not models.SiteLocation.enforce_tiers() or
-            localtv.tiers.Tier.get().permit_custom_css()):
-            return css # no questions asked
-
-        # We permit the value if it's the same as self.instance has:
-        if self.instance.css == css:
-            return css
-
-        # Otherwise, reject the change.
-        self.data['css'] = self.instance.css
-        raise ValidationError("To edit CSS for your site, you have to upgrade.")
-
-    def clean_logo(self):
-        logo = self.cleaned_data.get('logo')
-        if not logo:
-            return logo
-        if self.instance and self.instance.logo and \
-                self.instance.logo.name == logo.name:
-            return logo
-        if len(logo.name) > 60:
-            name, ext = os.path.splitext(logo.name)
-            logo.name = name[:60] + ext
-        return logo
-
-    def clean_background(self):
-        background = self.cleaned_data.get('background')
-        if not background:
-            return background
-        if self.instance and self.instance.background and \
-                self.instance.background.name == background.name:
-            return background
-        if len(background.name) > 60:
-            name, ext = os.path.splitext(background.name)
-            background.name = name[:60] + ext
-        return background
-
-    def clean_playlists_enabled(self):
-        return self.cleaned_data.get('playlists_enabled') or 0
-
-    def save(self):
-        sl = forms.ModelForm.save(self)
-        if sl.logo:
-            sl.logo.open()
-            cf = ContentFile(sl.logo.read())
-            sl.save_thumbnail_from_file(cf)
-        sl.site.name = self.cleaned_data['title']
-        sl.site.save()
-        models.SiteLocation.objects.clear_cache()
-        return sl
->>>>>>> 9cb082e0
 
 class WidgetSettingsForm(forms.ModelForm):
 
