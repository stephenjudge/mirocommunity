# Miro Community - Easiest way to make a video website
#
# Copyright (C) 2009, 2010, 2011, 2012 Participatory Culture Foundation
# 
# Miro Community is free software: you can redistribute it and/or modify it
# under the terms of the GNU Affero General Public License as published by
# the Free Software Foundation, either version 3 of the License, or (at your
# option) any later version.
# 
# Miro Community is distributed in the hope that it will be useful,
# but WITHOUT ANY WARRANTY; without even the implied warranty of
# MERCHANTABILITY or FITNESS FOR A PARTICULAR PURPOSE.  See the
# GNU Affero General Public License for more details.
# 
# You should have received a copy of the GNU Affero General Public License
# along with Miro Community.  If not, see <http://www.gnu.org/licenses/>.

import json
import datetime
import logging
import os.path
import shutil
import tempfile
from urllib import quote_plus, urlencode

import mock

import feedparser
import vidscraper

from django.conf import settings
from django.contrib.auth.models import User, AnonymousUser
from django.contrib.comments import get_model, get_form, get_form_target
Comment = get_model()
CommentForm = get_form()

from django.contrib.sessions.middleware import SessionMiddleware
from django.contrib.sites.models import Site
from django.core.files.base import File
from django.core.files import storage
from django.core import mail
from django.core.urlresolvers import reverse
from django.db.models import Q
from django.http import HttpRequest
from django.test import TestCase
from django.test.client import Client, RequestFactory

from haystack import connections
from haystack.query import SearchQuerySet

import localtv.settings
import localtv.templatetags.filters
from localtv.middleware import UserIsAdminMiddleware
from localtv import models
from localtv.models import (Watch, Category, SiteSettings, Video, TierInfo,
                            Feed, OriginalVideo, SavedSearch, FeedImport,
                            Source)
from localtv import utils
import localtv.feeds.views
from localtv.tasks import haystack_batch_update

from notification import models as notification
from tagging.models import Tag


Profile = utils.get_profile_model()
NAME_TO_COST = localtv.tiers.Tier.NAME_TO_COST()
PLUS_COST = NAME_TO_COST['plus']
PREMIUM_COST = NAME_TO_COST['premium']
MAX_COST = NAME_TO_COST['max']


class FakeRequestFactory(RequestFactory):
    """Constructs requests with any necessary attributes set."""
    def request(self, **request):
        request = super(FakeRequestFactory, self).request(**request)
        request.user = AnonymousUser()
        UserIsAdminMiddleware().process_request(request)
        SessionMiddleware().process_request(request)
        return request


class BaseTestCase(TestCase):
    fixtures = ['site', 'users']
    target_tier_name = 'max'

    def run(self, *args, **kwargs):
        # hack to prevent the test runner from treating abstract classes as
        # something with tests to run
        if self.__class__.__dict__.get('abstract'):
            return
        else:
            return TestCase.run(self, *args, **kwargs)

    def setUp(self):
        TestCase.setUp(self)
        self.old_site_id = settings.SITE_ID
        settings.SITE_ID = 1
        self.old_DISABLE = localtv.settings.DISABLE_TIERS_ENFORCEMENT
        localtv.settings.DISABLE_TIERS_ENFORCEMENT = False
        SiteSettings.objects.clear_cache()
        self.site_settings = SiteSettings.objects.get_current()
        self.tier_info = TierInfo.objects.get_current()

        self._switch_into_tier()

        self.old_MEDIA_ROOT = settings.MEDIA_ROOT
        self.tmpdir = tempfile.mkdtemp()
        settings.MEDIA_ROOT = self.tmpdir
        Profile.__dict__['logo'].field.storage = \
            storage.FileSystemStorage(self.tmpdir)
        self.old_CACHES = settings.CACHES
        settings.CACHES = {
            'default':
                {'BACKEND':
                     'django.core.cache.backends.dummy.DummyCache'}}
        mail.outbox = [] # reset any email at the start of the suite
        self.factory = FakeRequestFactory()

    def _fixture_setup(self):
        index = connections['default'].get_unified_index().get_index(Video)
        index._teardown_save()
        index._teardown_delete()
        super(BaseTestCase, self)._fixture_setup()
        index._setup_save()
        index._setup_delete()
        self._rebuild_index()

    def _fixture_teardown(self):
        index = connections['default'].get_unified_index().get_index(Video)
        index._teardown_save()
        index._teardown_delete()
        super(BaseTestCase, self)._fixture_teardown()
        index._setup_save()
        index._setup_delete()
        self._clear_index()

    def _switch_into_tier(self):
        # By default, tests run on an 'max' account.
        if self.site_settings.tier_name != self.target_tier_name:
            self.site_settings.tier_name = self.target_tier_name
            self.site_settings.save()

    def tearDown(self):
        TestCase.tearDown(self)
        settings.SITE_ID = self.old_site_id
        settings.MEDIA_ROOT = self.old_MEDIA_ROOT
        localtv.settings.DISABLE_TIERS_ENFORCEMENT = self.old_DISABLE
        settings.CACHES = self.old_CACHES
        Profile.__dict__['logo'].field.storage = \
            storage.default_storage
        shutil.rmtree(self.tmpdir)

    def _data_file(self, filename):
        """
        Returns the absolute path to a file in our testdata directory.
        """
        return os.path.abspath(
            os.path.join(
                os.path.dirname(__file__),
                'testdata',
                filename))

    def assertStatusCodeEquals(self, response, status_code):
        """
        Assert that the response has the given status code.  If not, give a
        useful error mesage.
        """
        self.assertEqual(response.status_code, status_code,
                          'Status Code: %i != %i\nData: %s' % (
                response.status_code, status_code,
                response.content or response.get('Location', '')))

    def assertRequiresAuthentication(self, url, *args,
                                     **kwargs):
        """
        Assert that the given URL requires the user to be authenticated.

        If additional arguments are passed, they are passed to the Client.get
        method

        If keyword arguments are present, they're passed to Client.login before
        the URL is accessed.

        @param url_or_reverse: the URL to access
        """
        c = Client()

        if kwargs:
            c.login(**kwargs)

        response = c.get(url, *args)
        if args and args[0]:
            url = '%s?%s' % (url, urlencode(args[0]))
        self.assertStatusCodeEquals(response, 302)
        self.assertEqual(response['Location'],
                          'http://%s%s?next=%s' %
                          ('testserver',
                           settings.LOGIN_URL,
                           quote_plus(url, safe='/')))
    def _clear_index(self):
        """Clears the search index."""
        backend = connections['default'].get_backend()
        backend.clear()

    def _update_index(self):
        """Updates the search index."""
        backend = connections['default'].get_backend()
        index = connections['default'].get_unified_index().get_index(Video)
        backend.update(index, index.index_queryset())
        
    def _rebuild_index(self):
        """Clears and then updates the search index."""
        self._clear_index()
        self._update_index()


# -----------------------------------------------------------------------------
# Feed tests
# -----------------------------------------------------------------------------

class FeedImportTestCase(BaseTestCase):

    fixtures = BaseTestCase.fixtures + ['feeds']

    def setUp(self):
        BaseTestCase.setUp(self)
        self._parsed_feed = list(self._parse_feed('feed.rss'))

    def _parse_feed(self, filename, force_url=False):
        """
        Returns a :class:`vidscraper.suites.base.Feed` for the feed stored as
        <filename> in our testdata.  If `force_url` is True, we'll load the URL
        from the feed and use that to get a suite.
        """
        path = self._data_file(filename)
        if force_url:
            fp = feedparser.parse(path)
            vidscraper_feed = vidscraper.auto_feed(fp.feed.link)
            vidscraper_feed.get_first_url = lambda: path
        else:
            vidscraper_feed = vidscraper.auto_feed(path)
        return vidscraper_feed

    def _update_with_video_iter(self, video_iter, feed):
        feed_import = FeedImport.objects.create(source=feed,
                                                auto_approve=feed.auto_approve)
        Source.update(feed, video_iter, feed_import)


    def test_update_approved_feed(self):
        feed = Feed.objects.get(pk=1)
        feed.status = Feed.INACTIVE
        feed.save()
        self._update_with_video_iter(self._parsed_feed, feed)
        feed = Feed.objects.get(pk=1)
        self.assertEqual(feed.status, Feed.ACTIVE)

    def test_auto_approve_True(self):
        """
        If Feed.auto_approve is True, the imported videos should be marked as
        active.
        """
        feed = Feed.objects.get(pk=1)
        feed.auto_approve = True
        self._update_with_video_iter(self._parsed_feed, feed)
        self.assertEqual(Video.objects.count(), 5)
        self.assertEqual(Video.objects.filter(
                status=Video.ACTIVE).count(), 5)

    @mock.patch('localtv.tiers.Tier.videos_limit', lambda *args: 4)
    def test_auto_approve_True_when_user_past_video_limit(self):
        """
        If FeedImport.auto_approve is True, but approving the videos in the feed
        would put the site past the video limit, the imported videos should be
        marked as unapproved.

        """
        feed = Feed.objects.get(pk=1)
        feed.auto_approve = True
        self._update_with_video_iter(self._parsed_feed, feed)
        self.assertEqual(Video.objects.count(), 5)
        self.assertEqual(Video.objects.filter(
                status=Video.ACTIVE).count(), 4)
        self.assertEqual(Video.objects.filter(
                status=Video.UNAPPROVED).count(), 1)

    def test_auto_approve_False(self):
        """
        If Feed.auto_approve is False, the imported videos should be marked as
        unapproved.
        """
        feed = Feed.objects.get(pk=1)
        feed.auto_approve = False
        self._update_with_video_iter(self._parsed_feed, feed)
        self.assertEqual(Video.objects.count(), 5)
        self.assertEqual(Video.objects.filter(
                status=Video.UNAPPROVED).count(), 5)

    def test_entries_inserted_in_feed_order(self):
        """
        When adding entries from a feed, they should be sortable so that the
        first item in the feed is the first item returned.
        """
        feed = Feed.objects.get(pk=1)
        self._update_with_video_iter(self._parsed_feed, feed)
        parsed_guids = [entry.guid for entry in self._parsed_feed]
        db_guids = Video.objects.in_feed_order().values_list('guid',
                                                             flat=True)
        self.assertEqual(list(parsed_guids), list(db_guids))

    def test_ignore_duplicate_guid(self):
        """
        If an item with a certain GUID is in a feed twice, but not in the
        database at all, it should only be imported once.
        """
        feed = Feed.objects.get(pk=1)
        video_iter = self._parse_feed('feed_with_duplicate_guid.rss')
        self._update_with_video_iter(video_iter, feed)
        feed_import = FeedImport.objects.filter(source=feed).latest()
        self.assertEqual(feed_import.videos_skipped, 1)
        self.assertEqual(feed_import.videos_imported, 1)
        self.assertEqual(Video.objects.count(), 1)

    def test_ignore_duplicate_link(self):
        """
        If an item with a certain link is in a feed twice, but not in the
        database at all, it should only be imported once.
        """
        feed = Feed.objects.get(pk=1)
        video_iter = self._parse_feed('feed_with_duplicate_link.rss')
        self._update_with_video_iter(video_iter, feed)
        feed_import = FeedImport.objects.filter(source=feed).latest()
        self.assertEqual(feed_import.videos_skipped, 1)
        self.assertEqual(feed_import.videos_imported, 1)
        self.assertEqual(Video.objects.count(), 1)

    def test_entries_include_feed_data(self):
        """
        Videos imported from feeds should pull the following from the RSS feed:
        * GUID
        * name
        * description (sanitized)
        * website URL
        * publish date
        * file URL
        * file length
        * file MIME type
        * thumbnail
        * tags
        """
        feed = Feed.objects.get(pk=1)
        self._update_with_video_iter(self._parsed_feed, feed)
        video = Video.objects.in_feed_order().reverse()[0]
        self.assertEqual(video.feed, feed)
        self.assertEqual(video.guid, u'23C59362-FC55-11DC-AF3F-9C4011C4A055')
        self.assertEqual(video.name, u'Dave Glassco Supports Miro')
        self.assertEqual(video.description,
                          '<p>&gt;\n\n<br/>\n\nDave is a great advocate and '
                          'supporter of Miro.</p>')
        self.assertEqual(video.website_url, 'http://blip.tv/file/779122')
        self.assertEqual(video.file_url,
                          'http://blip.tv/file/get/'
                          'Miropcf-DaveGlasscoSupportsMiro942.mp4')
        self.assertEqual(video.file_url_length, 16018279)
        self.assertEqual(video.file_url_mimetype, 'video/mp4')
        self.assertTrue(video.has_thumbnail)
        self.assertEqual(video.thumbnail_url,
                          'http://a.images.blip.tv/'
                          'Miropcf-DaveGlasscoSupportsMiro959.jpg')
        self.assertEqual(video.when_published,
                          datetime.datetime(2008, 3, 27, 23, 25, 51))
        self.assertEqual(video.video_service(), 'blip.tv')
        category = ['Default Category']
        if getattr(settings, 'FORCE_LOWERCASE_TAGS', False):
            category = [category[0].lower()]
        self.assertEqual([tag.name for tag in video.tags.all()],
                          category)

    def test_entries_link_optional(self):
        """
        A link in the feed to the original source should be optional.
        """
        feed = Feed.objects.get(pk=1)
        video_iter = self._parse_feed('feed_without_link.rss')
        self._update_with_video_iter(video_iter, feed)
        video = Video.objects.in_feed_order().reverse()[0]
        self.assertEqual(video.feed, feed)
        self.assertEqual(video.guid, u'D9E50330-F6E1-11DD-A117-BB8AB007511B')

    def test_entries_enclosure_type_optional(self):
        """
        An enclosure without a MIME type, but with a file URL extension we
        think is media, should be imported.
        """
        feed = Feed.objects.get(pk=1)
        video_iter = self._parse_feed('feed_without_mime_type.rss')
        self._update_with_video_iter(video_iter, feed)
        video = Video.objects.in_feed_order().reverse()[0]
        self.assertEqual(video.feed, feed)
        self.assertEqual(video.guid, u'D9E50330-F6E1-11DD-A117-BB8AB007511B')

    def test_entries_vimeo(self):
        """
        Vimeo RSS feeds should include the correct data.
        """
        feed = Feed.objects.get(pk=1)
        feed.auto_authors = []
        video_iter = vidscraper.auto_feed('http://vimeo.com/user1751935/videos/')
        video_iter.get_url_response = lambda u: json.load(file(
                self._data_file('vimeo.json')))
        self._update_with_video_iter(video_iter, feed)
        video = Video.objects.in_feed_order().reverse()[0]
        self.assertEqual(video.feed, feed)
        self.assertEqual(video.guid, u'tag:vimeo,2009-12-04:clip7981161')
        self.assertEqual(video.name, u'Tishana - Pro-Choicers on Stupak')
        self.assertEqual(video.description, '\
Tishana from SPARK Reproductive Justice talking about the right to choose \
after the National Day of Action Rally to Stop Stupak-Pitts, 12.2.2009')
        self.assertEqual(video.website_url, 'http://vimeo.com/7981161')
        self.assertTrue('vimeo.com' in video.embed_code)
        self.assertTrue('<iframe ' in video.embed_code or
                        '<object ' in video.embed_code)
        self.assertEqual(video.file_url, '')
        self.assertTrue(video.has_thumbnail)
        self.assertTrue(video.thumbnail_url.endswith('.jpg'),
                        video.thumbnail_url)
        self.assertEqual(video.when_published,
                          datetime.datetime(2009, 12, 4, 8, 23, 47))
        self.assertEqual(video.video_service(), 'Vimeo')
        category = ['Pro-Choice', 'Stupak-Pitts']
        if getattr(settings, 'FORCE_LOWERCASE_TAGS', False):
            category = [cat.lower() for cat in category]
        self.assertEqual([tag.name for tag in video.tags.all()],
                          category)

        # no automatic author, so it should be the user from the site
        self.assertEqual(list(video.authors.values_list('username')),
                          [('Latoya Peterson',)])
        self.assertEqual(video.authors.get().get_profile().website,
                          'http://vimeo.com/user1751935')

    def test_entries_youtube(self):
        """
        Youtube RSS feeds should include the correct data.
        """
        feed = Feed.objects.get(pk=1)
        user = User.objects.get(pk=1)
        feed.auto_authors = [user]
        feed.save()
        video_iter = self._parse_feed('youtube.rss', force_url=True)
        self._update_with_video_iter(video_iter, feed)
        video = Video.objects.in_feed_order().reverse()[0]
        self.assertEqual(video.feed, feed)
        self.assertEqual(video.guid,
                          u'http://gdata.youtube.com/feeds/api/videos/BBwtzeZdoHQ')
        self.assertEqual(video.name,
                          'Dr. Janice Key Answers Questions about Preventing '
                          'Teen Pregnancy')
        self.assertEqual(video.description, "\
Dr. Janice Key, Professor of Adolescent Medicine at the Medical \
University South Carolina, answers questions about teen pregnancy prevention.")
        self.assertEqual(video.website_url,
                          'http://www.youtube.com/watch?v=BBwtzeZdoHQ')
        self.assertTrue('/BBwtzeZdoHQ' in video.embed_code)
        self.assertEqual(video.file_url, '')
        self.assertTrue(video.has_thumbnail)
        self.assertTrue('BBwtzeZdoHQ' in video.thumbnail_url)
        self.assertEqual(video.when_published,
                          datetime.datetime(2010, 1, 18, 19, 41, 21))
        self.assertEqual(video.video_service(), 'YouTube')
        category = ['Nonprofit']
        if getattr(settings, 'FORCE_LOWERCASE_TAGS', False):
            category = [cat.lower() for cat in category]
        self.assertEqual([tag.name for tag in video.tags.all()],
                          category)

        # auto author should be assigned
        self.assertEqual(list(video.authors.all()),
                          [user])

    def test_entries_atom(self):
        """
        Atom feeds should be handled correctly,
        """
        feed = Feed.objects.get(pk=1)
        video_iter = self._parse_feed('feed.atom')
        self._update_with_video_iter(video_iter, feed)
        video = Video.objects.order_by('id')[0]
        self.assertEqual(video.feed, feed)
        self.assertEqual(video.guid, u'http://www.example.org/entries/1')
        self.assertEqual(video.name, u'Atom 1.0')
        self.assertEqual(video.when_published, datetime.datetime(2005, 7, 15,
                                                                  12, 0, 0))
        self.assertEqual(video.file_url,
                          u'http://www.example.org/myvideo.ogg')
        self.assertEqual(video.file_url_length, 1234)
        self.assertEqual(video.file_url_mimetype, u'application/ogg')
        self.assertEqual(video.website_url,
                          u'http://www.example.org/entries/1')
        self.assertEqual(video.description, u"""<h1>Show Notes</h1>
<ul>
<li>00:01:00 -- Introduction</li>
<li>00:15:00 -- Talking about Atom 1.0</li>
<li>00:30:00 -- Wrapping up</li>
</ul>""")

    def test_entries_atom_from_mc(self):
        """
        Atom feeds generated by Miro Community should be handled as if the item
        was imported from the original feed.
        """
        self.maxDiff = None
        feed = Feed.objects.get(pk=1)
        video_iter = self._parse_feed('feed_from_mc.atom')
        self._update_with_video_iter(video_iter, feed)
        video = Video.objects.order_by('id')[0]
        self.assertEqual(video.feed, feed)
        self.assertEqual(video.guid,
                          u'http://www.onnetworks.com/5843 at '
                          'http://www.onnetworks.com')
        self.assertEqual(video.name, u'"The Dancer & Kenaudra"')
        self.assertEqual(video.when_published,
                          datetime.datetime(2009, 1, 13, 6, 0))
        self.assertEqual(video.file_url,
                          u'http://podcast.onnetworks.com/videos/'
                          'sgatp_0108_kenaudra_480x270.mp4?feed=video'
                          '&key=6100&target=itunes')
        self.assertEqual(video.file_url_length, 1)
        self.assertEqual(video.file_url_mimetype, u'video/mp4')
        self.assertEqual(video.website_url,
                          u'http://www.onnetworks.com/videos/'
                          'smart-girls-at-the-party/the-dancer-kenaudra')
        self.assertEqual(video.description,
                          u'Kenaudra displays her many talents including a '
                          'new dance called Praise Dancing.<br/>'
                          '<a href="http://www.onnetworks.com/videos/'
                          'smart-girls-at-the-party/the-dancer-kenaudra"></a>')
        self.assertEqual(video.embed_code,
                          u'<object width="425" height="271">'
                          '<embed id="ONPlayerEmbed" width="425" height="271" '
                          'allowfullscreen="true" flashvars="configFileName='
                          'http://www.onnetworks.com/embed_player/videos/'
                          'smart-girls-at-the-party/the-dancer-kenaudra?'
                          'target=site" scale="aspect" '
                          'allowscriptaccess="always" allownetworking="all" '
                          'quality="high" bgcolor="#ffffff" name="ONPlayer" '
                          'style="" src="http://www.onnetworks.com/swfs/'
                          'ONPlayerEmbed.swf/product_id=sgatp_0108_kenaudra/'
                          'cspid=4b2678259ccf1f2b" '
                          'type="application/x-shockwave-flash"></embed>'
                          '</object>')

    def test_entries_atom_with_link_via(self):
        """
        Atom feeds with <link rel="via"> should use the via URL as the website
        URL.
        """
        feed = Feed.objects.get(pk=1)
        video_iter = self._parse_feed('feed_with_link_via.atom')
        self._update_with_video_iter(video_iter, feed)
        video = Video.objects.in_feed_order().reverse()[0]
        self.assertEqual(video.feed, feed)
        self.assertEqual(video.website_url,
                          u'http://www.example.org/entries/1')

    def test_entries_atom_with_media(self):
        """
        Atom feeds that use Yahoo!'s Media RSS specification should also have
        their content imported,
        """
        feed = Feed.objects.get(pk=1)
        video_iter = self._parse_feed('feed_with_media.atom')
        self._update_with_video_iter(video_iter, feed)
        video = Video.objects.in_feed_order().reverse()[0]
        self.assertEqual(video.feed, feed)
        self.assertEqual(video.file_url,
                          u'http://www.example.org/myvideo.ogg')
        self.assertEqual(video.file_url_mimetype, u'application/ogg')
        self.assertEqual(video.thumbnail_url,
                          'http://www.example.org/myvideo.jpg')

    def test_entries_atom_with_media_player(self):
        """
        Atom feeds that use Yahoo!'s Media RSS specification to include an
        embeddable player (with <media:player> should have that code included,
        """
        feed = Feed.objects.get(pk=1)
        video_iter = self._parse_feed('feed_with_media_player.atom')
        self._update_with_video_iter(video_iter, feed)
        video = Video.objects.in_feed_order().reverse()[0]
        self.assertEqual(video.feed, feed)
        self.assertEqual(video.embed_code,
                          '<embed src="http://www.example.org/?a=b&c=d">')

    def test_entries_atom_with_invalid_media(self):
        """
        Atom feeds that incorrectly use Yahoo!'s Media RSS specification (and
        don't specify a video another way) should be ignored.
        """
        feed = Feed.objects.get(pk=1)
        video_iter = self._parse_feed('feed_with_invalid_media.atom')
        self._update_with_video_iter(video_iter, feed)
        self.assertEqual(feed.video_set.count(), 0)

    def test_entries_atom_with_long_item(self):
        """
        Feeds with long file URLs (>200 characters) should have them shortened
        so they fit in the database.
        """
        if not getattr(settings, 'BITLY_LOGIN', None):
            logging.warn(
                'skipping FeedImportTestCase.test_entries_atom_with_long_item:'
                ' cannot shorten URLs without BITLY_LOGIN')
            return
        feed = Feed.objects.get(pk=1)
        video_iter = self._parse_feed('feed_with_long_item.atom')
        self._update_with_video_iter(video_iter, feed)
        self.assertEqual(feed.video_set.count(), 1)


    def test_entries_multiple_imports(self):
        """
        Importing a feed multiple times shouldn't overwrite the existing
        videos.
        """
        feed = Feed.objects.get(pk=1)
        video_iter = list(self._parse_feed('feed_with_media_player.atom'))
        self._update_with_video_iter(video_iter, feed)
        self.assertEqual(feed.video_set.count(), 1)
        self.assertEqual(feed.imports.latest().videos_imported, 1)
        v = feed.video_set.get()
        # didn't get any updates
        self._update_with_video_iter(video_iter, feed)
        self.assertEqual(feed.video_set.count(), 1)
        self.assertEqual(feed.imports.latest().videos_imported, 0)
        v2 = feed.video_set.get()
        self.assertEqual(v.pk, v2.pk)

    def test_video_service(self):
        """
        Feed.video_service() should return the name of the video service that
        the feed comes from.  If it doesn't come from a known service, it
        should return None.
        """
        services = (
            ('YouTube',
             'http://gdata.youtube.com/feeds/base/standardfeeds/top_rated'),
            ('YouTube',
             'http://www.youtube.com/rss/user/test/video.rss'),
            ('blip.tv', 'http://miropcf.blip.tv/rss'),
            ('Vimeo', 'http://vimeo.com/tag:miro/rss'))

        feed = Feed.objects.get(pk=1)
        for service, url in services:
            feed.feed_url = url
            self.assertEqual(feed.video_service(), service,
                              '%s was incorrectly described as %s' %
                              (url, feed.video_service()))


# -----------------------------------------------------------------------------
# View tests
# -----------------------------------------------------------------------------


class ViewTestCase(BaseTestCase):

    fixtures = BaseTestCase.fixtures + ['categories', 'feeds', 'videos',
                                        'watched']

    def test_index(self):
        """
        The index view should render the 'localtv/index.html'.  The context
        should include 10 featured videos, 10 popular videos, 10 new views, and
        the base categories (those without parents).
        """
        Watch.objects.update(timestamp=datetime.datetime.now())
        # Rebuild index to work around https://bitbucket.org/mchaput/whoosh/issue/237
        #haystack_batch_update.apply(args=(Video._meta.app_label,
        #                                  Video._meta.module_name))
        self._rebuild_index()

        c = Client()
        response = c.get(reverse('localtv_index'))
        self.assertStatusCodeEquals(response, 200)
        self.assertEqual(response.template[0].name,
                          'localtv/index.html')
        featured = list(Video.objects.get_featured_videos(self.site_settings))
        self.assertEqual(list(response.context['featured_videos']),
                          featured)
        self.assertEqual(list(response.context['popular_videos']),
                          list(Video.objects.get_popular_videos(self.site_settings)))
        self.assertEqual(list(response.context['new_videos']),
                          list(Video.objects.get_latest_videos(self.site_settings)))
        self.assertEqual(list(response.context['comments']), [])

    def test_index_feeds_avoid_frontpage(self):
        """
        Feeds with 'avoid_frontpage' set to True shouldn't be displayed in any
        of the video categories.
        """
        c = Client()
        response = c.get(reverse('localtv_index'))
        new_videos_count = len(response.context['new_videos'])

        Feed.objects.all().update(avoid_frontpage=True)

        response = c.get(reverse('localtv_index'))
        self.assertStatusCodeEquals(response, 200)

        self.assertNotEquals(len(response.context['new_videos']),
                             new_videos_count)

    def test_index_recent_comments_skips_rejected_videos(self):
        """
        Recent comments should only include approved videos.
        """
        unapproved = Video.objects.filter(
            status=Video.UNAPPROVED)[0]
        approved = Video.objects.filter(
            status=Video.ACTIVE)[0]
        rejected = Video.objects.filter(
            status=Video.REJECTED)[0]
        for video in unapproved, approved, rejected:
            Comment.objects.create(
                site=self.site_settings.site,
                content_object=video,
                comment='Test Comment')

        c = Client()
        response = c.get(reverse('localtv_index'))
        self.assertStatusCodeEquals(response, 200)
        self.assertEqual(len(response.context['comments']), 1)
        self.assertEqual(response.context['comments'][0].content_object,
                          approved)

        approved.status = Video.REJECTED
        approved.save()

        c = Client()
        response = c.get(reverse('localtv_index'))
        self.assertStatusCodeEquals(response, 200)
        self.assertEqual(len(response.context['comments']), 0)

    def test_about(self):
        """
        The about view should render the 'localtv/about.html' template.
        """
        c = Client()
        response = c.get(reverse('localtv_about'))
        self.assertStatusCodeEquals(response, 200)
        self.assertEqual(response.template[0].name,
                          'localtv/about.html')

    def test_view_video(self):
        """
        The view_video view should render the 'localtv/view_video.html'
        template.  It should include the current video, and a QuerySet of other
        popular videos.
        """
        for watched in Watch.objects.all():
            watched.timestamp = datetime.datetime.now() # so that they're
                                                        # recent
            watched.save()

        video = Video.objects.get(pk=20)

        c = Client()
        response = c.get(video.get_absolute_url())
        self.assertStatusCodeEquals(response, 200)
        self.assertTrue('localtv/view_video.html' in [
                template.name for template in response.templates])
        self.assertEqual(response.context['current_video'], video)
        self.assertEqual(list(response.context['popular_videos']),
                          list(Video.objects.get_popular_videos(
                    self.site_settings)))

    def test_view_video_admins_see_rejected(self):
        """
        The view_video view should return a 404 for rejected videos, unless the
        user is an admin.
        """
        video = Video.objects.get(pk=1)

        c = Client()
        response = c.get(video.get_absolute_url(), follow=True)
        self.assertStatusCodeEquals(response, 404)

        c.login(username='admin', password='admin')
        response = c.get(video.get_absolute_url())
        self.assertStatusCodeEquals(response, 200)

    def test_view_video_slug_redirect(self):
        """
        The view_video view should redirect the user to the URL with the slug
        if the URL doesn't include it or includes the wrong one.
        """
        video = Video.objects.get(pk=20)

        c = Client()
        response = c.get(reverse('localtv_view_video',
                                 args=[20, 'wrong-slug']))
        # 301 is a permanent redirect
        self.assertStatusCodeEquals(response, 301)
        self.assertEqual(response['Location'],
                          'http://%s%s' % (
                'testserver',
                video.get_absolute_url()))

        response = c.get(reverse('localtv_view_video',
                                 args=[20, '']))
        self.assertStatusCodeEquals(response, 301)
        self.assertEqual(response['Location'],
                          'http://%s%s' % (
                'testserver',
                video.get_absolute_url()))

    def test_view_video_category(self):
        """
        If the video has categories, the view_video view should include a
        category in the template and those videos should be shown in place of
        the regular popular videos.
        """
        video = Video.objects.get(pk=20)
        video.categories = [2]
        video.save()

        c = Client()
        response = c.get(video.get_absolute_url())
        self.assertStatusCodeEquals(response, 200)
        self.assertEqual(response.context['category'].pk, 2)
        self.assertEqual(list(response.context['popular_videos']),
                          list(Video.objects.get_popular_videos(
                    self.site_settings).filter(categories__pk=2)))

    def test_view_video_category_referer(self):
        """
        If the view_video referrer was a category page, that category should be
        included in the template and those videos should be shown in place of
        the regular popular videos.
        """
        video = Video.objects.get(pk=20)
        video.categories = [1, 2]
        video.save()

        c = Client()
        response = c.get(video.get_absolute_url(),
                         HTTP_HOST='testserver',
                         HTTP_REFERER='http://%s%s' % (
                'testserver',
                reverse('localtv_category',
                        args=['miro'])))
        self.assertStatusCodeEquals(response, 200)
        self.assertEqual(response.context['category'].pk, 1)
        self.assertEqual(list(response.context['popular_videos']),
                          list(Video.objects.get_popular_videos(
                    self.site_settings).filter(categories__pk=1)))

    def assertSearchResults(self, response, expected_sqs,
                            expected_object_count, expected_page_num):
        paginator = response.context['paginator']
        per_page = paginator.per_page
        page_num = response.context['page_obj'].number
        videos = list(response.context['video_list'])
        expected_sqs_results = [r.object for r in expected_sqs if
                                r.object.status == Video.ACTIVE]
        start = (page_num - 1) * per_page
        end = page_num * per_page

        self.assertEqual(page_num, expected_page_num)
        self.assertEqual(len(paginator.object_list),
                          expected_object_count)
        self.assertEqual(videos, expected_sqs_results[start:end])

    def test_video_search(self):
        """
        The video_search view should take a GET['q'] and search through the
        videos.  It should render the
        'localtv/video_listing_search.html' template.
        """
        c = Client()
        response = c.get(reverse('localtv_search'),
                         {'q': 'blender'}) # lots of Blender videos in the test
                                           # data
        self.assertStatusCodeEquals(response, 200)
        self.assertEqual(response.template[0].name,
                          'localtv/video_listing_search.html')
        self.assertSearchResults(response, 
                                 SearchQuerySet().models(models.Video).filter(
                site=1, content='blender'),
                                 16, 1)

    def test_video_search_phrase(self):
        """
        Phrases in quotes should be searched for as a phrase.
        """
        c = Client()
        response = c.get(reverse('localtv_search'),
                         {'q': '"making of elephants"'})
        self.assertStatusCodeEquals(response, 200)
        self.assertEqual(response.template[0].name,
                          'localtv/video_listing_search.html')
        self.assertSearchResults(response,
                                 SearchQuerySet().models(models.Video).filter(
                site=1, content='making of elephants'),
                                 4, 1)

    def test_video_search_no_query(self):
        """
        The video_search view should render the
        'localtv/video_listing_search.html' template.
        """
        c = Client()
        response = c.get(reverse('localtv_search'))
        self.assertStatusCodeEquals(response, 200)
        self.assertEqual(response.template[0].name,
                          'localtv/video_listing_search.html')

    def test_video_search_pagination(self):
        """
        The video_search view should take a GET['page'] argument which shows
        the next page of search results.
        """
        c = Client()
        response = c.get(reverse('localtv_search'),
                         {'q': 'blender',
                          'page': 2})

        self.assertStatusCodeEquals(response, 200)
        self.assertSearchResults(response,
                                 SearchQuerySet().models(models.Video).filter(
                site=1, content='blender'),
                                 16, 2)


    def test_video_search_includes_tags(self):
        """
        The video_search view should search the tags for videos.
        """
        video = Video.objects.get(pk=20)
        video.tags = 'tag1 tag2'
        video.save()

        c = Client()
        response = c.get(reverse('localtv_search'),
                         {'q': 'tag1'})
        self.assertStatusCodeEquals(response, 200)
        self.assertEqual(response.context['page_obj'].number, 1)
        self.assertEqual(response.context['paginator'].num_pages, 1)
        self.assertEqual(list(response.context['video_list']),
                          [video])

        response = c.get(reverse('localtv_search'),
                          {'q': 'tag2'})
        self.assertEqual(list(response.context['video_list']),
                          [video])

        response = c.get(reverse('localtv_search'),
                         {'q': 'tag2 tag1'})
        self.assertEqual(list(response.context['video_list']),
                          [video])

    def test_video_search_includes_categories(self):
        """
        The video_search view should search the category for videos.
        """
        video = Video.objects.get(pk=20)
        video.categories = [2] # Linux (child of Miro)
        video.save()

        c = Client()
        response = c.get(reverse('localtv_search'),
                         {'q': 'Miro'})
        self.assertStatusCodeEquals(response, 200)
        self.assertEqual(response.context['page_obj'].number, 1)
        self.assertEqual(response.context['paginator'].num_pages, 1)
        self.assertEqual(list(response.context['video_list']),
                          [video])

        response = c.get(reverse('localtv_search'),
                         {'q': 'Linux'})
        self.assertEqual(list(response.context['video_list']),
                          [video])

        response = c.get(reverse('localtv_search'),
                         {'q': 'Miro Linux'})
        self.assertEqual(list(response.context['video_list']),
                          [video])

    def test_video_search_includes_user(self):
        """
        The video_search view should search the user who submitted videos.
        """
        video = Video.objects.get(pk=20)
        video.user = User.objects.get(username='superuser')
        video.user.first_name = 'firstname'
        video.user.last_name = 'lastname'
        video.user.save()
        video.save()

        c = Client()
        response = c.get(reverse('localtv_search'),
                         {'q': 'superuser'}) # username
        self.assertStatusCodeEquals(response, 200)
        self.assertEqual(response.context['page_obj'].number, 1)
        self.assertEqual(response.context['paginator'].num_pages, 1)
        self.assertEqual(list(response.context['video_list']),
                          [video])

        response = c.get(reverse('localtv_search'),
                         {'q': 'firstname'}) # first name
        self.assertEqual(list(response.context['video_list']),
                          [video])

        response = c.get(reverse('localtv_search'),
                         {'q': 'lastname'}) # last name
        self.assertEqual(list(response.context['video_list']),
                          [video])

    def test_video_search_includes_video_service_user(self):
        """
        The video_search view should search the video service user for videos.
        """
        video = Video.objects.get(pk=20)
        video.video_service_user = 'Video_service_user'
        video.save()

        c = Client()
        response = c.get(reverse('localtv_search'),
                         {'q': 'video_service_user'})
        self.assertStatusCodeEquals(response, 200)
        self.assertEqual(response.context['page_obj'].number, 1)
        self.assertEqual(response.context['paginator'].num_pages, 1)
        self.assertEqual(list(response.context['video_list']),
                          [video])

    def test_video_search_includes_feed_name(self):
        """
        The video_search view should search the feed name for videos.
        """
        video = Video.objects.get(pk=20)
        # feed is miropcf

        c = Client()
        response = c.get(reverse('localtv_search'),
                         {'q': 'miropcf'})
        self.assertStatusCodeEquals(response, 200)
        self.assertEqual(response.context['page_obj'].number, 1)
        self.assertEqual(response.context['paginator'].num_pages, 1)
        self.assertEqual(list(response.context['video_list']),
                          [video])

    def test_video_search_exclude_terms(self):
        """
        The video_search view should exclude terms that start with - (hyphen).
        """
        c = Client()
        response = c.get(reverse('localtv_search'),
                         {'q': '-blender'})
        self.assertStatusCodeEquals(response, 200)
        self.assertSearchResults(response,
                                 SearchQuerySet().models(models.Video).filter(
                site=1).exclude(content='blender'),
                                 7, 1)

    def test_video_search_unicode(self):
        """
        The video_search view should handle Unicode strings.
        """
        c = Client()
        response = c.get(reverse('localtv_search'),
                         {'q': u'espa\xf1a'})
        self.assertStatusCodeEquals(response, 200)
        self.assertEqual(response.context['page_obj'].number, 1)
        self.assertEqual(response.context['paginator'].num_pages, 1)
        self.assertEqual(list(response.context['video_list']), [])

    def test_category_index(self):
        """
        The category_index view should render the
        'localtv/categories.html' template and include the root
        categories (those without parents).
        """
        c = Client()
        response = c.get(reverse('localtv_category_index'))
        self.assertStatusCodeEquals(response, 200)
        self.assertEqual(response.template[0].name,
                          'localtv/categories.html')
        self.assertEqual(response.context['paginator'].num_pages, 1)
        self.assertEqual(list(response.context['page_obj'].object_list),
                          list(Category.objects.filter(parent=None,
                               site=Site.objects.get_current())))

    def test_category(self):
        """
        The category view should render the 'localtv/category.html'
        template, and include the appropriate category.
        """
        category = Category.objects.get(slug='miro')
        for video in models.Video.objects.filter(status=models.Video.ACTIVE):
            video.categories = [1] # Linux
            video.save()
        c = Client()
        response = c.get(category.get_absolute_url())
        self.assertStatusCodeEquals(response, 200)
        self.assertEqual(response.template[0].name,
                          'localtv/category.html')
        self.assertEqual(response.context['category'], category)
        videos = list(models.Video.objects.with_best_date().filter(
                status=models.Video.ACTIVE).order_by('-best_date')[:15])
        self.assertEqual(videos, sorted(videos, key=lambda v: v.when(),
                                        reverse=True))
        self.assertEqual(response.context['page_obj'].object_list,
                         videos)

    def test_author_index(self):
        """
        The author_index view should render the
        'localtv/author_list.html' template and include the authors in
        the context.
        """
        c = Client()
        response = c.get(reverse('localtv_author_index'))
        self.assertEqual(response.template[0].name,
                          'localtv/author_list.html')
        self.assertStatusCodeEquals(response, 200)
        self.assertEqual(list(response.context['authors']),
                          list(User.objects.all()))

    def test_author(self):
        """
        The author view should render the 'localtv/author.html'
        template and include the author and their videos.
        """
        author = User.objects.get(username='admin')
        c = Client()
        response = c.get(reverse('localtv_author',
                                 args=[author.pk]))
        videos = list(response.context['video_list'])
        site_settings = SiteSettings.objects.get_current()
        expected = list(
            Video.objects.get_latest_videos(site_settings).filter(
                Q(user=author) | Q(authors=author)
            ).distinct().order_by('-best_date')
        )
        self.assertStatusCodeEquals(response, 200)
        self.assertEqual(response.template[0].name,
                          'localtv/author.html')
        self.assertEqual(response.context['author'], author)
        self.assertEqual(len(videos), 2)
        self.assertEqual(videos, expected)


# -----------------------------------------------------------------------------
# Listing Views tests
# -----------------------------------------------------------------------------


class ListingViewTestCase(BaseTestCase):

    fixtures = BaseTestCase.fixtures + ['feeds', 'videos', 'watched']

    def test_index(self):
        """
        The listing index view should render the 'localtv/browse.html'
        template.
        """
        c = Client()
        response = c.get(reverse('localtv_list_index'))
        self.assertStatusCodeEquals(response, 200)
        self.assertEqual(response.template[0].name,
                          'localtv/browse.html')

    def test_latest_videos(self):
        """
        The new_videos view should render the
        'localtv/video_listing_new.html' template and include the new
        videos.
        """
        c = Client()
        response = c.get(reverse('localtv_list_new'))
        self.assertStatusCodeEquals(response, 200)
        self.assertEqual(response.template[0].name,
                          'localtv/video_listing_new.html')
        self.assertEqual(response.context['paginator'].num_pages, 2)
        self.assertEqual(len(response.context['page_obj'].object_list), 15)
        self.assertEqual(list(response.context['page_obj'].object_list),
                          list(Video.objects.get_latest_videos(
                              self.site_settings)[:15]))

    def test_popular_videos(self):
        """
        The popular_videos view should render the
        'localtv/video_listing_popular.html' template and include the
        popular videos.
        """
        Watch.objects.update(timestamp=datetime.datetime.now())
        haystack_batch_update.apply(args=(Video._meta.app_label,
                                          Video._meta.module_name))

        c = Client()
        response = c.get(reverse('localtv_list_popular'))
        self.assertStatusCodeEquals(response, 200)
        self.assertEqual(response.template[0].name,
                          'localtv/video_listing_popular.html')
        self.assertEqual(response.context['paginator'].num_pages, 1)
<<<<<<< HEAD
        self.assertEqual(len(response.context['page_obj'].object_list), 2)
        self.assertEqual(list(response.context['page_obj'].object_list),
                          list(Video.objects.get_popular_videos(
                                 self.site_settings).filter(
                                     watch__timestamp__gte=datetime.datetime.min
                                 ).distinct()))
=======

        results = response.context['page_obj'].object_list
        expected = Video.objects.get_popular_videos(self.site_location)

        self.assertEqual(len(results), 2)
        self.assertEqual(list(results), list(expected))
>>>>>>> d58d3fd8

    def test_featured_videos(self):
        """
        The featured_videos view should render the
        'localtv/video_listing_featured.html' template and include the
        featured videos.
        """
        c = Client()
        response = c.get(reverse('localtv_list_featured'))
        self.assertStatusCodeEquals(response, 200)
        self.assertEqual(response.template[0].name,
                          'localtv/video_listing_featured.html')
        self.assertEqual(response.context['paginator'].num_pages, 1)
        self.assertEqual(len(response.context['page_obj'].object_list), 2)
        self.assertEqual(list(response.context['page_obj'].object_list),
                          list(Video.objects.filter(status=Video.ACTIVE,
                               last_featured__isnull=False)))

    def test_tag_videos(self):
        """
        The tag_videos view should render the
        'localtv/video_listing_tag.html' template and include the
        tagged videos.
        """
        video = Video.objects.get(pk=20)
        video.tags = 'tag1'
        video.save()

        c = Client()
        response = c.get(reverse('localtv_list_tag',
                         args=['tag1']))
        self.assertStatusCodeEquals(response, 200)
        self.assertEqual(response.template[0].name,
                          'localtv/video_listing_tag.html')
        self.assertEqual(response.context['paginator'].num_pages, 1)
        self.assertEqual(len(response.context['page_obj'].object_list), 1)
        self.assertEqual(list(response.context['page_obj'].object_list),
                          [video])

    def test_feed_videos(self):
        """
        The feed_videos view should render the
        'localtv/video_listing_feed.html' template and include the
        videos from the given feed.
        """
        feed = Feed.objects.get(pk=1)

        c = Client()
        response = c.get(reverse('localtv_list_feed',
                                 args=[feed.pk]))
        self.assertStatusCodeEquals(response, 200)
        self.assertEqual(response.template[0].name,
                          'localtv/video_listing_feed.html')
        self.assertEqual(response.context['paginator'].num_pages, 1)
        self.assertEqual(len(response.context['page_obj'].object_list), 1)
        self.assertEqual(list(response.context['page_obj'].object_list),
                          list(feed.video_set.filter(
                    status=Video.ACTIVE)))


# -----------------------------------------------------------------------------
# Comment moderation tests
# -----------------------------------------------------------------------------

class CommentModerationTestCase(BaseTestCase):

    fixtures = BaseTestCase.fixtures + ['videos']

    def setUp(self):
        BaseTestCase.setUp(self)
        self.old_COMMENTS_APP = getattr(settings, 'COMMENTS_APP', None)
        settings.COMMENTS_APP = 'localtv.comments'
        self.video = Video.objects.get(pk=20)
        self.url = get_form_target()
        if 'captcha' in CommentForm.base_fields:
            del CommentForm.base_fields['captcha']
        self.form = CommentForm(self.video,
                                initial={
                'name': 'postname',
                'email': 'post@email.com',
                'url': 'http://posturl.com/'})
        self.POST_data = self.form.initial
        self.POST_data['comment'] = 'comment string'

    def tearDown(self):
        settings.COMMENTS_APP = self.old_COMMENTS_APP

    def test_deleting_video_deletes_comments(self):
        """
        If the video for a comment is deleted, the comment should be deleted as
        well.
        """
        c = Client()
        c.post(self.url, self.POST_data)
        self.assertEqual(Comment.objects.count(), 1)
        self.video.delete()
        self.assertFalse(Comment.objects.exists())

    def test_comment_does_not_require_email_or_url(self):
        """
        Posting a comment should not require an e-mail address or URL.
        """
        del self.POST_data['email']
        del self.POST_data['url']

        c = Client()
        c.post(self.url, self.POST_data)
        comment = Comment.objects.get()
        self.assertEqual(comment.content_object, self.video)
        self.assertFalse(comment.is_public)
        self.assertEqual(comment.name, 'postname')
        self.assertEqual(comment.email, '')
        self.assertEqual(comment.url, '')

    def test_screen_all_comments_False(self):
        """
        If SiteSettings.screen_all_comments is False, the comment should be
        saved and marked as public.
        """
        self.site_settings.screen_all_comments = False
        self.site_settings.save()

        c = Client()
        c.post(self.url, self.POST_data)

        comment = Comment.objects.get()
        self.assertEqual(comment.content_object, self.video)
        self.assertTrue(comment.is_public)
        self.assertEqual(comment.name, 'postname')
        self.assertEqual(comment.email, 'post@email.com')
        self.assertEqual(comment.url, 'http://posturl.com/')

    def test_screen_all_comments_True(self):
        """
        If SiteSettings.screen_all_comments is True, the comment should be
        moderated (not public).
        """
        notice_type = notification.NoticeType.objects.get(
            label='admin_new_comment')
        for username in 'admin', 'superuser':
            user = User.objects.get(username=username)
            setting = notification.get_notification_setting(user, notice_type,
                                                            "1")
            setting.send = True
            setting.save()

        c = Client()
        c.post(self.url, self.POST_data)

        comment = Comment.objects.get()
        self.assertEqual(comment.content_object, self.video)
        self.assertFalse(comment.is_public)
        self.assertEqual(comment.name, 'postname')
        self.assertEqual(comment.email, 'post@email.com')
        self.assertEqual(comment.url, 'http://posturl.com/')
        self.assertEqual(len(mail.outbox), 1)
        self.assertEqual(mail.outbox[0].recipients(),
                          ['admin@testserver.local',
                           'superuser@testserver.local'])

    def test_screen_all_comments_True_admin(self):
        """
        Even if SiteSettings,screen_all_comments is True, comments from logged
        in admins should not be screened.
        """
        c = Client()
        c.login(username='admin', password='admin')
        c.post(self.url, self.POST_data)

        comment = Comment.objects.get()
        self.assertEqual(comment.content_object, self.video)
        self.assertTrue(comment.is_public)
        comment.delete()

        c.login(username='superuser', password='superuser')
        c.post(self.url, self.POST_data)

        comment = Comment.objects.get()
        self.assertEqual(comment.content_object, self.video)
        self.assertTrue(comment.is_public)

    def test_comments_email_admins_False(self):
        """
        If no admin is subscribed to the 'admin_new_comment' notification, no
        e-mail should be sent when a comment is made.
        """
        c = Client()
        c.post(self.url, self.POST_data)

        self.assertEqual(mail.outbox, [])

    def test_comments_email_admins_True(self):
        """
        If any admins are subscribed to the 'admin_new_comment' notification,
        an e-mail should be sent when a comment is made to each.
        """
        notice_type = notification.NoticeType.objects.get(
            label='admin_new_comment')
        for username in 'admin', 'superuser':
            user = User.objects.get(username=username)
            setting = notification.get_notification_setting(user, notice_type,
                                                            "1")
            setting.send = True
            setting.save()

        c = Client()
        c.post(self.url, self.POST_data)

        self.assertEqual(len(mail.outbox), 1)
        self.assertEqual(mail.outbox[0].recipients(),
                          ['admin@testserver.local',
                           'superuser@testserver.local'])

    def test_comments_required_login_False(self):
        """
        If SiteSettings.comments_required_login is False, comments should be
        allowed by any user.  This is the same test code as
        test_screen_all_comments_False().
        """
        c = Client()
        c.post(self.url, self.POST_data)

        comment = Comment.objects.get()
        self.assertEqual(comment.content_object, self.video)
        self.assertFalse(comment.is_public)
        self.assertEqual(comment.name, 'postname')
        self.assertEqual(comment.email, 'post@email.com')
        self.assertEqual(comment.url, 'http://posturl.com/')

    def test_comments_required_login_True(self):
        """
        If SiteSettings.comments_required_login, making a comment should
        require a logged-in user.
        """
        self.site_settings.comments_required_login = True
        self.site_settings.save()

        c = Client()
        response = c.post(self.url, self.POST_data)
        self.assertStatusCodeEquals(response, 400)
        self.assertEqual(Comment.objects.count(), 0)

        c.login(username='user', password='password')
        c.post(self.url, self.POST_data)

        comment = Comment.objects.get()
        self.assertEqual(comment.content_object, self.video)
        self.assertFalse(comment.is_public)
        self.assertEqual(comment.name, 'Firstname Lastname')
        self.assertEqual(comment.email, 'user@testserver.local')
        self.assertEqual(comment.url, 'http://posturl.com/')

    def test_comments_email_submitter(self):
        """
        If the submitter of a video has the 'video_comment' notificiation
        enabled, an e-mail with the comment should be sent to them.
        """
        video = Video.objects.get(pk=43) # has a user
        form = CommentForm(video,
                           initial={
                'name': 'postname',
                'email': 'post@email.com',
                'url': 'http://posturl.com/'})
        POST_data = form.initial
        POST_data['comment'] = 'comment string'

        # the default is to receive comment e-mails

        self.site_settings.screen_all_comments = False
        self.site_settings.save()

        c = Client()
        response = c.post(self.url, POST_data)
        self.assertStatusCodeEquals(response, 302)

        self.assertEqual(len(mail.outbox), 1)
        self.assertEqual(mail.outbox[0].recipients(),
                          [video.user.email])

    def test_comments_email_submitter_once(self):
        """
        If the submitter of a video is an admin and has both the
        'video_comment' and 'admin_new_comment' notifications, they should only
        receive one e-mail.
        """
        admin = User.objects.get(username='admin')

        notice_type = notification.NoticeType.objects.get(
            label='admin_new_comment')
        setting = notification.get_notification_setting(admin, notice_type,
                                                        "1")
        setting.send = True
        setting.save()

        self.video.user = admin
        self.video.save()

        # the default is to receive comment e-mails

        self.site_settings.screen_all_comments = False
        self.site_settings.save()

        c = Client()
        c.post(self.url, self.POST_data)

        self.assertEqual(len(mail.outbox), 1)
        self.assertEqual(mail.outbox[0].recipients(),
                          [admin.email])

    def test_comments_email_previous_commenter(self):
        """
        If previous comment submitters have the 'comment_post_comment'
        notification enabled, they should get an e-mail when a new comment
        appears on a video they've commented on.
        """
        user = User.objects.get(username='user')

        self.video.user = None
        self.video.save()

        self.site_settings.screen_all_comments = False
        self.site_settings.save()

        c = Client()
        c.login(username='user', password='password')
        self.assertStatusCodeEquals(c.post(self.url, self.POST_data), 302)

        self.assertEqual(len(mail.outbox), 0)

        mail.outbox = []

        c = Client()
        c.login(username='admin', password='admin')
        self.POST_data['comment'] = 'another comment'
        self.assertStatusCodeEquals(c.post(self.url, self.POST_data), 302)

        self.assertEqual(len(mail.outbox), 1)
        self.assertEqual(mail.outbox[0].recipients(),
                          [user.email])


# -----------------------------------------------------------------------------
# Video model tests
# -----------------------------------------------------------------------------

class VideoModelTestCase(BaseTestCase):

    fixtures = BaseTestCase.fixtures + ['videos']

    def test_when(self):
        """
        Video.when() returns the best available date for the video:

        1) when_published (original publish date)
        2) when_approved (when it was made visible on the site)
        3) when_submitted (when it was submitted to the site)
        """
        v = Video.objects.get(pk=11)
        self.assertEqual(v.when(), v.when_published)
        v.when_published = None
        self.assertEqual(v.when(), v.when_approved)
        v.when_approved = None
        self.assertEqual(v.when(), v.when_submitted)

    def test_when_use_original_date_False(self):
        """
        When SiteSettings.use_original_date is False, Video.when() ignores the
        when_published date.
        """
        self.site_settings.use_original_date = False
        self.site_settings.save()
        v = Video.objects.get(pk=11)
        self.assertEqual(v.when(), v.when_approved)


    def test_when_prefix(self):
        """
        Video.when_prefix() returns 'published' if the date is
        when_published, otherwise it returns 'posted'..
        """
        v = Video.objects.get(pk=11)
        self.assertEqual(v.when_prefix(), 'published')
        v.when_published = None
        self.assertEqual(v.when_prefix(), 'posted')

    def test_when_prefix_use_original_date_False(self):
        """
        When SiteSettings.use_original_date is False, Video.when_prefix()
        returns 'posted'.
        """
        self.site_settings.use_original_date = False
        self.site_settings.save()
        v = Video.objects.get(pk=11)
        self.assertEqual(v.when_prefix(), 'posted')

    def test_latest(self):
        """
        Video.objects.get_latest_videos() should return a QuerySet ordered by
        the best available date:

        1) when_published
        2) when_approved
        3) when_submitted

        SearchQuerySet().models(Video).order_by('-best_date_with_published')
        should return the same videos.

        """
        expected_pks = set(Video.objects.filter(status=Video.ACTIVE,
                                                site=self.site_settings.site
                                       ).values_list('pk', flat=True))

        results = list(Video.objects.get_latest_videos(self.site_settings))
        self.assertEqual(set(r.pk for r in results), expected_pks)
        for i in xrange(len(results) - 1):
            self.assertTrue(results[i].when() >= results[i+1].when())

        sqs = SearchQuerySet().models(Video).order_by(
                                      '-best_date_with_published')
        results = list([r.object for r in sqs.load_all()])
        self.assertEqual(set(r.pk for r in results), expected_pks)
        for i in xrange(len(results) - 1):
            self.assertTrue(results[i].when() >= results[i+1].when())

    def test_latest_use_original_date_False(self):
        """
        When SiteSettings.use_original_date is False,
        Video.objects.get_latest_videos() should ignore the when_published date.

        SearchQuerySet().models(Video).order_by('-best_date') should return the
        same videos.

        """
        expected_pks = set(Video.objects.filter(status=Video.ACTIVE,
                                                site=self.site_settings.site
                                       ).values_list('pk', flat=True))

        self.site_settings.use_original_date = False
        self.site_settings.save()

        results = list(Video.objects.get_latest_videos(self.site_settings))
        self.assertEqual(set(r.pk for r in results), expected_pks)
        for i in xrange(len(results) - 1):
            self.assertTrue(results[i].when() >= results[i+1].when())

        sqs = SearchQuerySet().models(Video).order_by(
                                      '-best_date')
        results = list([r.object for r in sqs.load_all()])
        self.assertEqual(set(r.pk for r in results), expected_pks)
        for i in xrange(len(results) - 1):
            self.assertTrue(results[i].when() >= results[i+1].when())

    def test_thumbnail_404(self):
        """
        If a Video has a thumbnail that returns a 404, no error should be
        raised, and `has_thumbnail` should be set to False.
        """
        v = Video.objects.get(pk=11)
        v.thumbnail_url = 'http://pculture.org/doesnotexist'
        v.has_thumbnail = True
        v.save_thumbnail()
        self.assertFalse(v.has_thumbnail)

    def test_original_video_created(self):
        """
        When an Video object is a created, an OriginalVideo object should also
        be created with the data from that video.
        """
        v = Video.objects.create(
            site=self.site_settings.site,
            name='Test Name',
            description='Test Description',
            website_url='http://www.youtube.com/'
            )
        v.tags = 'foo bar "baz bum"'
        self.assertFalse(v.original is None)
        self.assertEqual(v.original.name, v.name)
        self.assertEqual(v.original.description, v.description)
        self.assertTrue(v.original.thumbnail_updated -
                        datetime.datetime.now() <
                        datetime.timedelta(seconds=15))
        self.assertEqual(set(v.tags), set(Tag.objects.filter(
                    name__in=('foo', 'bar', 'baz bum'))))

    def test_no_original_video_without_website_url(self):
        """
        If we don't know have a website URL for the video, don't bother
        creating an OriginalVideo object.
        """
        v = Video.objects.create(
            site=self.site_settings.site,
            name='Test Name',
            description='Test Description',
            )
        self.assertRaises(OriginalVideo.DoesNotExist,
                          lambda: v.original)

# -----------------------------------------------------------------------------
# Site tier tests
# -----------------------------------------------------------------------------
class SiteTierTests(BaseTestCase):
    def test_basic_account(self):
        # Create a SiteSettings whose site_tier is set to 'basic'
        self.site_settings.tier_name = 'basic'
        self.site_settings.save()
        tier = self.site_settings.get_tier()
        self.assertEqual(0, tier.dollar_cost())
        self.assertEqual(500, tier.videos_limit())
        self.assertEqual(1, tier.admins_limit())
        self.assertFalse(tier.permit_custom_css())
        self.assertFalse(tier.permit_custom_template())

    def test_plus_account(self):
        # Create a SiteSettings whose site_tier is set to 'plus'
        self.site_settings.tier_name = 'plus'
        self.site_settings.save()
        tier = self.site_settings.get_tier()
        self.assertEqual(PLUS_COST, tier.dollar_cost())
        self.assertEqual(1000, tier.videos_limit())
        self.assertEqual(5, tier.admins_limit())
        self.assertTrue(tier.permit_custom_css())
        self.assertFalse(tier.permit_custom_template())

    def test_premium_account(self):
        # Create a SiteSettings whose site_tier is set to 'premium'
        self.site_settings.tier_name = 'premium'
        self.site_settings.save()
        tier = self.site_settings.get_tier()
        self.assertEqual(PREMIUM_COST, tier.dollar_cost())
        self.assertEqual(5000, tier.videos_limit())
        self.assertEqual(None, tier.admins_limit())
        self.assertTrue(tier.permit_custom_css())
        self.assertFalse(tier.permit_custom_template())

    def test_max_account(self):
        self.site_settings.tier_name = 'max'
        self.site_settings.save()
        tier = self.site_settings.get_tier()
        self.assertEqual(MAX_COST, tier.dollar_cost())
        self.assertEqual(25000, tier.videos_limit())
        self.assertEqual(None, tier.admins_limit())
        self.assertTrue(tier.permit_custom_css())
        self.assertTrue(tier.permit_custom_template())

# -----------------------------------------------------------------------------
# Watch model tests
# -----------------------------------------------------------------------------

class WatchModelTestCase(BaseTestCase):

    fixtures = BaseTestCase.fixtures + ['videos']

    def test_add(self):
        """
        Watch.add(request, video) should add a Watch object to the database for
        the given video.
        """
        request = HttpRequest()
        request.META['REMOTE_ADDR'] = '123.123.123.123'
        request.user = User.objects.get(username='user')

        video = Video.objects.get(pk=1)

        Watch.add(request, video)

        watch = Watch.objects.get()
        self.assertEqual(watch.video, video)
        self.assertTrue(watch.timestamp - datetime.datetime.now() <
                        datetime.timedelta(seconds=1))
        self.assertEqual(watch.user, request.user)
        self.assertEqual(watch.ip_address, request.META['REMOTE_ADDR'])

    def test_add_unauthenticated(self):
        """
        Unauthenticated requests should add a Watch object with user set to
        None.
        """
        request = HttpRequest()
        request.META['REMOTE_ADDR'] = '123.123.123.123'

        video = Video.objects.get(pk=1)

        Watch.add(request, video)

        watch = Watch.objects.get()
        self.assertEqual(watch.video, video)
        self.assertTrue(watch.timestamp - datetime.datetime.now() <
                        datetime.timedelta(seconds=1))
        self.assertEqual(watch.user, None)
        self.assertEqual(watch.ip_address, request.META['REMOTE_ADDR'])

    def test_add_invalid_ip(self):
        """
        Requests with an invalid IP address should not raise an error.  The IP
        address should be saved as 0.0.0.0.
        """
        request = HttpRequest()
        request.META['REMOTE_ADDR'] = 'unknown'

        video = Video.objects.get(pk=1)

        Watch.add(request, video)

        w = Watch.objects.get()
        self.assertEqual(w.video, video)
        self.assertEqual(w.ip_address, '0.0.0.0')

    def test_add_robot(self):
        """
        Requests from Robots (Googlebot, Baiduspider, &c) shouldn't count as
        watches.
        """
        request = HttpRequest()
        request.META['HTTP_USER_AGENT'] = 'Mozilla/5.0 Googlebot'

        video = Video.objects.get(pk=1)

        Watch.add(request, video)

        request = HttpRequest()
        request.META['HTTP_USER_AGENT'] = 'Mozilla/5.0 BaiduSpider'

        Watch.add(request, video)

        self.assertEqual(Watch.objects.count(), 0)



# -----------------------------------------------------------------------------
# SavedSearch model tests
# -----------------------------------------------------------------------------

class SavedSearchImportTestCase(BaseTestCase):

    fixtures = BaseTestCase.fixtures + ['savedsearches']

    def test_update(self):
        """
        SavedSearch.update() should create new Video objects linked to
        the search.
        """
        ss = SavedSearch.objects.get(pk=1)
        self.assertEqual(ss.video_set.count(), 0)
        ss.update()
        self.assertNotEquals(ss.video_set.count(), 0)

    def test_update_ignore_duplicates(self):
        """
        A search that includes the same video should should not add the video a
        second time.
        """
        ss = SavedSearch.objects.get(pk=1)
        ss.update()
        count = ss.video_set.count()
        ss.update()
        self.assertEqual(ss.video_set.count(), count)

    def test_attribution_auto(self):
        """
        If a SavedSearch has authors set, imported videos should be given that
        authorship.
        """
        ss = SavedSearch.objects.get(pk=1)
        ss.auto_authors = [User.objects.get(pk=1)]
        ss.update()
        video = ss.video_set.all()[0]
        self.assertEqual(list(ss.auto_authors.all()),
                          list(video.authors.all()))

    def test_attribution_default(self):
        """
        If a SavedSearch has no author, imported videos should have a User
        based on the user on the original video service.
        """
        ss = SavedSearch.objects.get(pk=1)
        self.assertFalse(ss.auto_authors.all().exists())
        ss.update()
        video = ss.video_set.all()[0]
        self.assertTrue(video.authors.all().exists())

class OriginalVideoModelTestCase(BaseTestCase):

    BASE_URL = 'http://blip.tv/file/1077145/' # Miro sponsors
    BASE_DATA = {
        'name': u'Miro appreciates the support of our sponsors',
        'description': u"""<p>Miro is a non-profit project working \
to build a better media future as television moves online. We provide our \
software free to our users and other developers, despite the significant cost \
of developing the software. This work is made possible in part by the support \
of our sponsors. Please watch this video for a message from our sponsors. If \
you wish to support Miro yourself, please donate $10 today.</p>""",
        'thumbnail_url': ('http://a.images.blip.tv/Mirosponsorship-'
            'MiroAppreciatesTheSupportOfOurSponsors478.png'),
        # it seems like thumbnails are updated on the 8th of each month; this
        # code should get the last 8th that happened.  Just replacing today's
        # date with an 8 doesn't work early in the month, so backtrack a bit
        # first.
        'thumbnail_updated': (datetime.datetime.now() -
                              datetime.timedelta(days=8)).replace(day=8),
        }


    def setUp(self):
        self.maxDiff = None
        BaseTestCase.setUp(self)
        self.video = Video.objects.create(
            site=self.site_settings.site,
            website_url=self.BASE_URL,
            name=self.BASE_DATA['name'],
            description=self.BASE_DATA['description'],
            thumbnail_url=self.BASE_DATA['thumbnail_url'])
        self.original = self.video.original
        self.original.thumbnail_updated = self.BASE_DATA['thumbnail_updated']
        self.original.save()
        notice_type = notification.NoticeType.objects.get(
            label='admin_video_updated')
        for username in 'admin', 'superuser':
            user = User.objects.get(username=username)
            setting = notification.get_notification_setting(user, notice_type,
                                                            "1")
            setting.send = True
            setting.save()

    def test_normalize_newlines_backslash_r(self):
        dos_style = 'hello\r\nthere'
        unix_style = 'hello\nthere'
        self.assertEqual(
            utils.normalize_newlines(dos_style),
            utils.normalize_newlines(unix_style))

    def test_normalize_newlines_weird_input(self):
        self.assertTrue(utils.normalize_newlines(None)
                     is None)
        self.assertTrue(utils.normalize_newlines(True) is True)

    def test_no_changes(self):
        """
        If nothing has changed, then OriginalVideo.changed_fields() should
        return an empty dictionary.
        """
        self.assertEqual(self.original.changed_fields(), {})

    def assertChanges(self, field, value, old_value):
        """
        Sets the field on self.original, tests that
        self.original.changed_fields() contains the correct data, and then
        resets the field.
        """
        setattr(self.original, field, value)
        changed_fields = self.original.changed_fields()
        self.assertEqual(changed_fields, {field: old_value})
        setattr(self.original, field, old_value)

    def test_name_change(self):
        """
        If the name has changed, OriginalVideo.changed_fields() should return
        the new name.
        """
        self.assertChanges('name', 'Different Name', self.BASE_DATA['name'])

    def test_description_change(self):
        """
        If the description has changed, OriginalVideo.changed_fields() should
        return the new description.
        """
        self.assertChanges('description', 'Different Description',
                           self.BASE_DATA['description'])

    def test_tags_change(self):
        """
        If the tags have changed, OriginalVideo.changed_fields() should return
        the new tags.
        """
        self.assertChanges('tags', ['Different', 'Tags'], set())

    def test_thumbnail_url_change(self):
        """
        If the thumbnail_url has changed, OriginalVideo.changed_fields() should
        return the new thumbnail_url.
        """
        self.assertChanges('thumbnail_url',
            'http://www.google.com/intl/en_ALL/images/srpr/logo1w.png',
            self.BASE_DATA['thumbnail_url'])

    def test_thumbnail_updated_change(self):
        """
        If the date on the thumbnail has changed,
        OriginalVideo.changed_fields() should return the new thumbnail date.
        """
        old_hash = self.original.remote_thumbnail_hash
        old_updated = self.original.thumbnail_updated
        self.original.remote_thumbnail_hash = '6a63e0b2a8c085c06b1777aa62af98bde5db1197'
        self.original.thumbnail_updated = datetime.datetime.min

        time_at_start_of_test = datetime.datetime.utcnow()
        changed_fields = self.original.changed_fields()
        self.assertTrue('thumbnail_updated' in changed_fields)
        new_thumbnail_timestamp = changed_fields['thumbnail_updated']
        self.assertTrue(new_thumbnail_timestamp >=
                        time_at_start_of_test)
        self.original.remote_thumbnail_hash = old_hash
        self.original.thumbnail_updated = old_updated

    def test_thumbnail_change_ignored_if_hash_matches(self):
        old_updated = self.original.thumbnail_updated
        self.original.thumbnail_updated = datetime.datetime.min
        self.original.remote_thumbnail_hash = '6a63e0b2a8c085c06b1777aa62af98bde5db1196'

        changed_fields = self.original.changed_fields()
        self.assertFalse('thumbnail_updated' in changed_fields)
        self.original.thumbnail_updated = old_updated

    def test_update_no_updates(self):
        """
        If nothing has been updated, OriginalVideo.update() should not send any
        e-mails.
        """
        self.original.update()
        self.assertEqual(len(mail.outbox), 0)

    def test_update_modified(self):
        """
        If there have been updates to a modified video, send an e-mail to
        anyone with the 'admin_video_updated' notification option.  It should
        also update the OriginalVideo object to the current data.
        """
        self.original.name = 'Different Name'
        self.original.thumbnail_url = \
            'http://www.google.com/intl/en_ALL/images/srpr/logo1w.png'
        self.original.tags = 'foo bar'
        self.original.save()

        self.original.update()

        self.assertEqual(len(mail.outbox), 1)
        self.assertEqual(mail.outbox[0].recipients(),
                          ['admin@testserver.local',
                           'superuser@testserver.local'])
        original = OriginalVideo.objects.get(pk=self.original.pk)
        self.assertEqual(original.name,
                          self.BASE_DATA['name'])
        self.assertEqual(original.thumbnail_url,
                          self.BASE_DATA['thumbnail_url'])
        self.assertEqual(set(tag.name for tag in original.tags),
                          set())
        self.assertEqual(original.video.thumbnail_url,
                          self.video.thumbnail_url) # didn't change
        self.assertEqual(set(original.video.tags),
                          set(self.video.tags))

    def test_update_unmodified(self):
        """
        If there have been updates to an unmodified video, no e-mail should be
        sent; the video should simply be changed.
        """
        self.video.name = self.original.name = 'Different Name'
        self.video.thumbnail_url = self.original.thumbnail_url = \
            'http://www.google.com/intl/en_ALL/images/srpr/logo1w.png'
        self.video.tags = self.original.tags = 'foo bar'
        self.video.save()
        self.original.save()

        self.original.update()


        self.assertEqual(len(mail.outbox), 0)
        original = OriginalVideo.objects.get(pk=self.original.pk)
        self.assertEqual(original.name,
                          self.BASE_DATA['name'])
        self.assertEqual(original.thumbnail_url,
                          self.BASE_DATA['thumbnail_url'])
        self.assertEqual(set(tag.name for tag in original.tags),
                          set())
        self.assertEqual(original.video.name,
                          original.name)
        self.assertEqual(original.video.thumbnail_url,
                          original.thumbnail_url)
        self.assertEqual(set(original.video.tags),
                          set(original.tags))

    def test_update_both(self):
        """
        If there are some fields that are modified in the video, and others
        that aren't, the modified fields should have an e-mail sent and the
        other should just be modified.
        """
        self.video.name = self.original.name = 'Different Name'
        self.original.description = 'Different Description'
        self.video.thumbnail_url = self.original.thumbnail_url = \
            'http://www.google.com/intl/en_ALL/images/srpr/logo1w.png'
        self.video.tags = self.original.tags = 'foo bar'
        self.video.save()
        self.original.save()

        self.original.update()

        self.assertEqual(len(mail.outbox), 1)
        self.assertEqual(mail.outbox[0].recipients(),
                          ['admin@testserver.local',
                           'superuser@testserver.local'])
        original = OriginalVideo.objects.get(pk=self.original.pk)
        self.assertEqual(original.name,
                          self.BASE_DATA['name'])
        self.assertEqual(original.thumbnail_url,
                          self.BASE_DATA['thumbnail_url'])
        self.assertEqual(set(original.tags),
                          set())
        self.assertEqual(original.video.name,
                          original.name)
        self.assertEqual(original.video.thumbnail_url,
                          original.thumbnail_url)
        self.assertEqual(set(original.video.tags),
                          set(original.tags))

    def test_remote_video_deletion(self):
        """
        If the remote video is deleted, send a special message along those
        lines (rather than crash).
        """
        # For vimeo, at least, this is what remote video deletion looks like:
        vidscraper_result = vidscraper.Video(self.BASE_URL) # all fields None

        self.original.update(override_vidscraper_result=vidscraper_result)

        self.assertTrue(self.original.remote_video_was_deleted)
        self.assertEqual(len(mail.outbox), 0) # not e-mailed yet

        # second try sends the e-mail
        self.original.update(override_vidscraper_result=vidscraper_result)

        self.assertTrue(self.original.remote_video_was_deleted)
        self.assertEqual(len(mail.outbox), 1)
        self.assertEqual(mail.outbox[0].recipients(),
                          ['admin@testserver.local',
                           'superuser@testserver.local'])
        self.assertTrue(u'Deleted' in unicode(mail.outbox[0].message()))
        # Now, imagine a day goes by.
        # Clear the outbox, and do the same query again.
        mail.outbox = []
        self.original.update(override_vidscraper_result=vidscraper_result)
        self.assertEqual(len(mail.outbox), 0)

    def test_remote_video_spurious_delete(self):
        """
        If the remote video pretends to be deleted, then don't send an e-mail
        and reset the remote_video_was_deleted flag.
        """
        # For vimeo, at least, this is what remote video deletion looks like:
        vidscraper_result = vidscraper.Video(self.BASE_URL)

        self.original.update(override_vidscraper_result=vidscraper_result)

        self.assertTrue(self.original.remote_video_was_deleted)
        self.assertEqual(len(mail.outbox), 0) # not e-mailed yet

        # second try doesn't sends the e-mail
        vidscraper_result.__dict__.update({
                'title': self.video.name,
                'description': self.video.description,
                'tags': list(self.video.tags),
                'thumbnail_url': self.video.thumbnail_url})

        self.original.update(override_vidscraper_result=vidscraper_result)

        self.assertFalse(self.original.remote_video_was_deleted)
        self.assertEqual(len(mail.outbox), 0)

    def test_remote_video_newline_fiddling(self):
        """
        YouTube's descriptions sometimes come back with \r\n as the line
        ending, and sometimes with \n.

        When comparing descriptions that are the same except for that, consider
        them equivalent.
        """
        # Set up the Original Video to have the \n-based line breaks
        self.original.description = 'Something with some\nline breaks'
        self.original.save()

        # and set up the user's modified video to have a totally different description
        self.original.video.description = 'Something chosen by the user'
        self.original.video.save()

        # Now, do a refresh, simulating the remote response having \r\n line endings
        vidscraper_result = vidscraper.Video(self.BASE_URL)
        vidscraper_result.__dict__.update(
            {'description': self.original.description.replace('\n', '\r\n'),
             'thumbnail_url': self.BASE_DATA['thumbnail_url'],
             'title': self.BASE_DATA['name'],
             })
        changes = self.original.changed_fields(override_vidscraper_result=vidscraper_result)
        self.assertFalse(changes)

class TestWmodeFilter(BaseTestCase):
    def test_add_transparent_wmode_to_object(self):
        input = "<object></object>"
        output = '<object><param name="wmode" value="transparent"></object>'
        self.assertEqual(output,
                         localtv.templatetags.filters.wmode_transparent(input))

    def test_add_transparent_wmode_to_two_objects(self):
        input = "<object></object>"
        output = '<object><param name="wmode" value="transparent"></object>'
        self.assertEqual(output + output,
                         localtv.templatetags.filters.wmode_transparent(input + input))

    def test_add_transparent_wmode_to_embed(self):
        input = '<embed type="application/x-shockwave-flash"></embed>'
        output = '<embed type="application/x-shockwave-flash" wmode="transparent"></embed>'
        self.assertEqual(output,
                         localtv.templatetags.filters.wmode_transparent(input))
                
class SiteSettingsEnablesRestrictionsAfterPayment(BaseTestCase):
    def test_unit(self):
        self.assertFalse(SiteSettings.enforce_tiers(override_setting=True))
        tier_info = TierInfo.objects.get_current()
        tier_info.user_has_successfully_performed_a_paypal_transaction = True
        tier_info.save()
        self.assertTrue(SiteSettings.enforce_tiers(override_setting=True))

class TierMethodsTests(BaseTestCase):

    @mock.patch('localtv.models.SiteSettings.enforce_tiers', mock.Mock(return_value=False))
    @mock.patch('localtv.tiers.Tier.remaining_videos', mock.Mock(return_value=0))
    def test_can_add_more_videos(self):
        # This is true because enforcement is off.
        self.assertTrue(localtv.tiers.Tier.get().can_add_more_videos())

    @mock.patch('localtv.models.SiteSettings.enforce_tiers', mock.Mock(return_value=True))
    @mock.patch('localtv.tiers.Tier.remaining_videos', mock.Mock(return_value=0))
    def test_can_add_more_videos_returns_false(self):
        # This is False because the number of videos remaining is zero.
        self.assertFalse(localtv.tiers.Tier.get().can_add_more_videos())

    @mock.patch('localtv.models.SiteSettings.enforce_tiers', mock.Mock(return_value=True))
    @mock.patch('localtv.tiers.Tier.remaining_videos', mock.Mock(return_value=1))
    def test_can_add_video_lets_you_add_final_video(self):
        # This is False because the number of videos remaining is zero.
        self.assertTrue(localtv.tiers.Tier.get().can_add_more_videos())

    def test_time_until_free_trial_expires_none_when_not_in_free_trial(self):
        ti = TierInfo.objects.get_current()
        ti.in_free_trial = False
        ti.save()
        self.assertEqual(None, ti.time_until_free_trial_expires())

    def test_time_until_free_trial_expires_none_when_no_payment_due(self):
        ti = TierInfo.objects.get_current()
        ti.in_free_trial = True
        ti.payment_due_date = None # Note that this is a kind of insane state.
        ti.save()
        self.assertEqual(None, ti.time_until_free_trial_expires())

    def test_time_until_free_trial_expires(self):
        now = datetime.datetime(2011, 5, 24, 23, 44, 30)
        a_bit_in_the_future = now + datetime.timedelta(hours=5)
        ti = TierInfo.objects.get_current()
        ti.in_free_trial = True
        ti.payment_due_date = a_bit_in_the_future
        ti.save()
        self.assertEqual(datetime.timedelta(hours=5),
                         ti.time_until_free_trial_expires(now=now))

class LegacyFeedViewTestCase(BaseTestCase):

    fixtures = BaseTestCase.fixtures + ['videos', 'categories', 'feeds']

    def test_feed_views_respect_count_when_set(self):
        fake_request = self.factory.get('?count=10')
        feed = localtv.feeds.views.NewVideosFeed(json=False)
        obj = feed.get_object(fake_request)
        self.assertEqual(10, len(feed.items(obj)))

    def test_feed_views_ignore_count_when_nonsense(self):
        fake_request = self.factory.get('?count=nonsense')
        feed = localtv.feeds.views.NewVideosFeed(json=False)
        obj = feed.get_object(fake_request)
        # 23, because that's the number of videos in the fixture
        self.assertEqual(23, len(feed.items(obj)))

    def test_feed_views_ignore_count_when_empty(self):
        fake_request = self.factory.get('')
        feed = localtv.feeds.views.NewVideosFeed(json=False)
        obj = feed.get_object(fake_request)
        # 23, because that's the number of videos in the fixture
        self.assertEqual(23, len(feed.items(obj)))

    def test_category_feed_renders_at_all(self):
        fake_request = self.factory.get('?count=10')
        view = localtv.feeds.views.CategoryVideosFeed()
        response = view(fake_request, slug='linux')
        self.assertEqual(200, response.status_code)

    def test_feed_views_respect_count_when_set_integration(self):
        # Put 3 videos into the Linux category
        linux_category = Category.objects.get(slug='linux')
        three_vids = Video.objects.get_latest_videos(
            self.site_settings)[:3]
        self.assertEqual(len(three_vids), 3)
        for vid in three_vids:
            vid.categories.add(linux_category)
            vid.status = Video.ACTIVE
            vid.save()
        self.assertEqual(linux_category.approved_set.count(), 3)
        # Do a GET for the first 2 in the feed
        fake_request = self.factory.get('?count=2')
        view = localtv.feeds.views.CategoryVideosFeed()
        response = view(fake_request, slug='linux')
        self.assertEqual(200, response.status_code)
        parsed = feedparser.parse(response.content)
        items_from_first_GET = parsed['items']
        self.assertEqual(2, len(items_from_first_GET))

        # Do a GET for the next "2" (just 1 left)
        fake_request = self.factory.get('?count=2&start-index=2')
        view = localtv.feeds.views.CategoryVideosFeed()
        response = view(fake_request, slug='linux')
        self.assertEqual(200, response.status_code)
        parsed = feedparser.parse(response.content)
        items_from_second_GET = parsed['items']
        self.assertEqual(1, len(items_from_second_GET))

if localtv.settings.voting_enabled():
    from voting.models import Vote

    class VotingTestCase(BaseTestCase):

        fixtures = BaseTestCase.fixtures + ['videos', 'categories', 'feeds']

        def setUp(self):
            BaseTestCase.setUp(self)
            self.video = Video.objects.get(pk=20)
            self.category = Category.objects.get(slug='miro')
            self.category.contest_mode = datetime.datetime.now()
            self.category.save()
            self.video.categories.add(self.category)

        def test_voting_view_add(self):
            """
            A POST request to the localtv_video_vote should add a vote for that
            video ID.
            """
            c = Client()
            c.login(username='user', password='password')
            response = c.post(reverse('localtv_video_vote',
                                      args=(self.video.pk,
                                            'up')))
            self.assertStatusCodeEquals(response, 302)
            self.assertEqual(response['Location'],
                             'http://testserver%s' % (
                    self.video.get_absolute_url()))
            self.assertEqual(
                Vote.objects.count(),
                1)
            vote = Vote.objects.get()
            self.assertEqual(vote.object, self.video)
            self.assertEqual(vote.user.username, 'user')
            self.assertEqual(vote.vote, 1)

        def test_voting_view_add_twice(self):
            """
            Adding a vote multiple times doesn't create multiple votes.
            """
            c = Client()
            c.login(username='user', password='password')
            c.post(reverse('localtv_video_vote',
                                      args=(self.video.pk,
                                            'up')))
            c.post(reverse('localtv_video_vote',
                                      args=(self.video.pk,
                                            'up')))
            self.assertEqual(
                Vote.objects.count(),
                1)

        def test_voting_view_clear(self):
            """
            Clearing a vote removes it from the database.
            """
            c = Client()
            c.login(username='user', password='password')
            c.post(reverse('localtv_video_vote',
                                      args=(self.video.pk,
                                            'up')))
            self.assertEqual(
                Vote.objects.count(),
                1)
            c.post(reverse('localtv_video_vote',
                           args=(self.video.pk,
                                 'clear')))
            self.assertEqual(
                Vote.objects.count(),
                0)

        def test_voting_view_too_many_votes(self):
            """
            You should only be able to vote for 3 videos in a category.
            """
            videos = []
            for v in Video.objects.all()[:4]:
                v.categories.add(self.category)
                videos.append(v)

            c = Client()
            c.login(username='user', password='password')

            for video in videos:
                c.post(reverse('localtv_video_vote',
                               args=(video.pk,
                                     'up')))

            self.assertEqual(
                Vote.objects.count(),
                3)

            self.assertEqual(
                set(
                    Vote.objects.values_list(
                        'object_id', flat=True)),
                set([v.pk for v in videos[:3]]))

        def test_voting_view_clear_with_too_many(self):
            """
            Even if the user has voted the maximum number of times, a clear
            should still succeed.
            """
            videos = []
            for v in Video.objects.all()[:3]:
                v.categories.add(self.category)
                videos.append(v)

            c = Client()
            c.login(username='user', password='password')

            for video in videos:
                c.post(reverse('localtv_video_vote',
                               args=(video.pk,
                                     'up')))

            self.assertEqual(
                Vote.objects.count(),
                3)

            c.post(reverse('localtv_video_vote',
                           args=(video.pk,
                                 'clear')))
            self.assertEqual(
                Vote.objects.count(),
                2)

        def test_voting_view_requires_authentication(self):
            """
            The user must be logged in in order to vote.
            """
            self.assertRequiresAuthentication(reverse('localtv_video_vote',
                                                      args=(self.video.pk,
                                                            'up')))

        def test_voting_view_voting_disabled(self):
            """
            If voting is not enabled for a category on the video, voting should
            have no effect.
            """
            self.video.categories.clear()
            c = Client()
            c.login(username='user', password='password')
            response = c.post(reverse('localtv_video_vote',
                                      args=(self.video.pk,
                                            'up')))
            self.assertStatusCodeEquals(response, 302)
            self.assertEqual(response['Location'],
                             'http://testserver%s' % (
                    self.video.get_absolute_url()))
            self.assertEqual(
                Vote.objects.count(),
                0)

        def test_video_model_voting_enabled(self):
            """
            Video.voting_enabled() should be True if it has a voting-enabled
            category, else False.
            """
            self.assertTrue(self.video.voting_enabled())
            self.assertFalse(Video.objects.get(pk=1).voting_enabled())

        def test_video_view_user_can_vote_True(self):
            """
            The view_video view should have a 'user_can_vote' variable which is
            True if the user has not used all their votes.
            """
            c = Client()
            c.login(username='user', password='password')

            response = c.get(self.video.get_absolute_url())
            self.assertTrue(response.context['user_can_vote'])

        def test_video_view_user_can_vote_False(self):
            """
            If the user has used all of their votes, 'user_can_vote' should be
            False.
            """
            c = Client()
            c.login(username='user', password='password')

            for video in Video.objects.all()[:3]:
                video.categories.add(self.category)
                c.post(reverse('localtv_video_vote',
                               args=(video.pk,
                                     'up')))

            response = c.get(self.video.get_absolute_url())
            self.assertFalse(response.context['user_can_vote'])
<|MERGE_RESOLUTION|>--- conflicted
+++ resolved
@@ -1205,21 +1205,11 @@
         self.assertEqual(response.template[0].name,
                           'localtv/video_listing_popular.html')
         self.assertEqual(response.context['paginator'].num_pages, 1)
-<<<<<<< HEAD
-        self.assertEqual(len(response.context['page_obj'].object_list), 2)
-        self.assertEqual(list(response.context['page_obj'].object_list),
-                          list(Video.objects.get_popular_videos(
-                                 self.site_settings).filter(
-                                     watch__timestamp__gte=datetime.datetime.min
-                                 ).distinct()))
-=======
-
         results = response.context['page_obj'].object_list
-        expected = Video.objects.get_popular_videos(self.site_location)
+        expected = Video.objects.get_popular_videos(self.site_settings)
 
         self.assertEqual(len(results), 2)
         self.assertEqual(list(results), list(expected))
->>>>>>> d58d3fd8
 
     def test_featured_videos(self):
         """
