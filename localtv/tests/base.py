# Miro Community - Easiest way to make a video website
#
# Copyright (C) 2009, 2010, 2011, 2012 Participatory Culture Foundation
#
# Miro Community is free software: you can redistribute it and/or modify it
# under the terms of the GNU Affero General Public License as published by
# the Free Software Foundation, either version 3 of the License, or (at your
# option) any later version.
#
# Miro Community is distributed in the hope that it will be useful,
# but WITHOUT ANY WARRANTY; without even the implied warranty of
# MERCHANTABILITY or FITNESS FOR A PARTICULAR PURPOSE. See the
# GNU Affero General Public License for more details.
#
# You should have received a copy of the GNU Affero General Public License
# along with Miro Community. If not, see <http://www.gnu.org/licenses/>.

import os
from datetime import datetime, timedelta
from socket import getaddrinfo

from django.contrib.auth.models import User
from django.template.defaultfilters import slugify
from django.test.testcases import TestCase, _deferredSkip
from haystack import connections
from tagging.models import Tag

from localtv.models import Video, Watch, Category


<<<<<<< HEAD
#: Global variable for storing whether the current global state believe that
#: it's connected to the internet.
HAVE_INTERNET_CONNECTION = None


=======
>>>>>>> d58d3fd8
class BaseTestCase(TestCase):
    def _clear_index(self):
        """Clears the search index."""
        backend = connections['default'].get_backend()
        backend.clear()

    def _update_index(self):
        """Updates the search index."""
        backend = connections['default'].get_backend()
        index = connections['default'].get_unified_index().get_index(Video)
        backend.update(index, index.index_queryset())

    def _rebuild_index(self):
        """Clears and then updates the search index."""
        self._clear_index()
        self._update_index()

    def create_video(self, name='Test.', status=Video.ACTIVE, site_id=1,
                     watches=0, categories=None, authors=None, tags=None,
                     update_index=True, **kwargs):
        """
        Factory method for creating videos. Supplies the following defaults:

        * name: 'Test'
        * status: :attr:`Video.ACTIVE`
        * site_id: 1

        In addition to kwargs for the video's fields, which are passed directly
        to :meth:`Video.objects.create`, takes a ``watches`` kwarg (defaults to
        0). If ``watches`` is greater than 0, that many :class:`.Watch`
        instances will be created, each successively one day further in the
        past.

        List of category and author instances may also be passed in as
        ``categories`` and ``authors``, respectively.

        """
        video = Video(name=name, status=status, site_id=site_id, **kwargs)
        video.save(update_index=update_index)

        for i in xrange(watches):
            self.create_watch(video, days=i)

        if categories is not None:
            video.categories.add(*categories)

        if authors is not None:
            video.authors.add(*authors)

        if tags is not None:
            video.tags = tags

        # Update the index here to be sure that the categories and authors get
        # indexed correctly.
        if status == Video.ACTIVE and site_id == 1:
            index = connections['default'].get_unified_index().get_index(Video)
            index._enqueue_update(video)
        return video

    def create_category(self, site_id=1, **kwargs):
        """
        Factory method for creating categories. Supplies the following
        default:

        * site_id: 1

        Additionally, ``slug`` will be auto-generated from ``name`` if not
        provided. All arguments given are passed directly to
        :meth:`Category.objects.create`.

        """
        if 'slug' not in kwargs:
            kwargs['slug'] = slugify(kwargs.get('name', ''))
        return Category.objects.create(site_id=site_id, **kwargs)

    def create_user(self, **kwargs):
        """
        Factory method for creating users. All arguments are passed directly
        to :meth:`User.objects.create`.

        """
        return User.objects.create(**kwargs)

    def create_tag(self, **kwargs):
        """
        Factory method for creating tags. All arguments are passed directly
        to :meth:`Tag.objects.create`.

        """
        return Tag.objects.create(**kwargs)

    def create_watch(self, video, ip_address='0.0.0.0', days=0):
        """
        Factory method for creating :class:`Watch` instances.

        :param video: The video for the :class:`Watch`.
        :param ip_address: An IP address for the watcher.
        :param days: Number of days to place the :class:`Watch` in the past.

        """
        watch = Watch.objects.create(video=video, ip_address=ip_address)
        watch.timestamp = datetime.now() - timedelta(days)
        watch.save()
        return watch

    def _data_file(self, filename):
        """
        Returns the absolute path to a file in our testdata directory.
        """
        return os.path.abspath(
            os.path.join(
                os.path.dirname(__file__),
                'testdata',
                filename))

    def assertStatusCodeEquals(self, response, status_code):
        """
        Assert that the response has the given status code.  If not, give a
        useful error mesage.
        """
        self.assertEqual(response.status_code, status_code,
                          'Status Code: %i != %i\nData: %s' % (
                response.status_code, status_code,
                response.content or response.get('Location', '')))


def _have_internet_connection():
    global HAVE_INTERNET_CONNECTION

    if HAVE_INTERNET_CONNECTION is None:
        try:
            getaddrinfo("google.com", "http")
        except IOError:
            HAVE_INTERNET_CONNECTION = False
        else:
            HAVE_INTERNET_CONNECTION = True

    return HAVE_INTERNET_CONNECTION


def skipUnlessInternet():
    """
    Skip a test unless it seems like the machine running the test is
    connected to the internet.

    """
    return _deferredSkip(lambda: not _have_internet_connection(),
                         "Not connected to the internet.")<|MERGE_RESOLUTION|>--- conflicted
+++ resolved
@@ -28,14 +28,11 @@
 from localtv.models import Video, Watch, Category
 
 
-<<<<<<< HEAD
 #: Global variable for storing whether the current global state believe that
 #: it's connected to the internet.
 HAVE_INTERNET_CONNECTION = None
 
 
-=======
->>>>>>> d58d3fd8
 class BaseTestCase(TestCase):
     def _clear_index(self):
         """Clears the search index."""
