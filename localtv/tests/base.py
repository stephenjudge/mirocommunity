--- conflicted
+++ resolved
@@ -25,10 +25,6 @@
 from tagging.models import Tag
 
 from localtv.models import Video, Watch, Category
-<<<<<<< HEAD
-=======
-
->>>>>>> b9899faa
 
 
 class BaseTestCase(TestCase):
@@ -122,7 +118,6 @@
         """
         return Tag.objects.create(**kwargs)
 
-<<<<<<< HEAD
     def create_watch(self, video, ip_address='0.0.0.0', days=0):
         """
         Factory method for creating :class:`Watch` instances.
@@ -136,7 +131,7 @@
         watch.timestamp = datetime.now() - timedelta(days)
         watch.save()
         return watch
-=======
+
     def _data_file(self, filename):
         """
         Returns the absolute path to a file in our testdata directory.
@@ -155,5 +150,4 @@
         self.assertEqual(response.status_code, status_code,
                           'Status Code: %i != %i\nData: %s' % (
                 response.status_code, status_code,
-                response.content or response.get('Location', '')))
->>>>>>> b9899faa
+                response.content or response.get('Location', '')))