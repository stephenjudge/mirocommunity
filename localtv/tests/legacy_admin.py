# Miro Community - Easiest way to make a video website
#
# Copyright (C) 2009, 2010, 2011, 2012 Participatory Culture Foundation
#
# Miro Community is free software: you can redistribute it and/or modify it
# under the terms of the GNU Affero General Public License as published by
# the Free Software Foundation, either version 3 of the License, or (at your
# option) any later version.
#
# Miro Community is distributed in the hope that it will be useful,
# but WITHOUT ANY WARRANTY; without even the implied warranty of
# MERCHANTABILITY or FITNESS FOR A PARTICULAR PURPOSE.  See the
# GNU Affero General Public License for more details.
#
# You should have received a copy of the GNU Affero General Public License
# along with Miro Community.  If not, see <http://www.gnu.org/licenses/>.

import datetime

from django.contrib.auth.models import User
from django.contrib.flatpages.models import FlatPage
from django.contrib.sites.models import Site
from django.core.files.base import File
from django.core.paginator import Page
from django.core import mail
from django.core.urlresolvers import reverse_lazy, reverse
from django.db.models import Q
from django.test.client import Client
from django.utils.encoding import force_unicode

import mock
from notification import models as notification

from localtv import utils
from localtv.models import Feed, Video, SavedSearch, Category, SiteSettings
from localtv.tests.legacy_localtv import BaseTestCase
import localtv.admin.user_views

Profile = utils.get_profile_model()


class AdministrationBaseTestCase(BaseTestCase):

    abstract = True

    def test_authentication(self):
        """
        This view should only be visible to administrators.
        """
        self.assertRequiresAuthentication(self.url)

        self.assertRequiresAuthentication(self.url,
                                          username='user', password='password')

        c = Client()
        c.login(username='admin', password='admin')
        response = c.get(self.url)
        self.assertStatusCodeEquals(response, 200)

    @staticmethod
    def _POST_data_from_formset(formset, **kwargs):
        """
        This method encapsulates the logic to turn a Formset object into a
        dictionary of data that can be sent to a view.
        """
        POST_data = {
            'form-TOTAL_FORMS': formset.total_form_count(),
            'form-INITIAL_FORMS': formset.initial_form_count()}

        for index, form in enumerate(formset.forms):
            for name, field in form.fields.items():
                data = form.initial.get(name, field.initial)
                if callable(data):
                    data = data()
                if isinstance(data, (list, tuple)):
                    data = [force_unicode(item) for item in data]
                elif data:
                    data = force_unicode(data)
                if data:
                    POST_data[form.add_prefix(name)] = data
        POST_data.update(kwargs)
        return POST_data


# -----------------------------------------------------------------------------
# Approve/reject video tests
# -----------------------------------------------------------------------------


class ApproveRejectAdministrationTestCase(AdministrationBaseTestCase):

    fixtures = BaseTestCase.fixtures + ['feeds', 'videos', 'savedsearches']

    url = reverse_lazy('localtv_admin_approve_reject')

    def test_GET(self):
        """
        A GET request to the approve/reject view should render the
        'localtv/admin/approve_reject_table.html' template.  The
        context should include 'current_video' (the first Video object),
        'page_obj' (a Django Page object), and 'video_list' (a list of the
        Video objects on the current page).
        """
        c = Client()
        c.login(username='admin', password='admin')
        response = c.get(self.url)
        self.assertEqual(response.templates[0].name,
                          'localtv/admin/approve_reject_table.html')
        self.assertIsInstance(response.context['current_video'],
                              Video)
        self.assertIsInstance(response.context['page_obj'],
                              Page)
        video_list = response.context['video_list']
        self.assertEqual(video_list[0], response.context['current_video'])
        self.assertEqual(len(video_list), 10)

    def test_GET_with_page(self):
        """
        A GET request ot the approve/reject view with a 'page' GET argument
        should return that page of the videos to be approved/rejected.  The
        first page is the 10 oldest videos, the second page is the next 10,
        etc.
        """
        unapproved_videos = Video.objects.filter(status=Video.UNAPPROVED
                                ).order_by('when_submitted', 'when_published')
        c = Client()
        c.login(username='admin', password='admin')
        response = c.get(self.url)
        page1_response = c.get(self.url,
                               {'page': '1'})
        self.assertEqual(list(response.context['video_list']),
                          list(page1_response.context['video_list']))
        self.assertEqual(list(page1_response.context['video_list']),
                          list(unapproved_videos[:10]))
        page2_response = c.get(self.url,
                               {'page': '2'})
        self.assertNotEquals(page1_response, page2_response)
        self.assertEqual(list(page2_response.context['video_list']),
                          list(unapproved_videos[10:20]))
        page3_response = c.get(self.url,
                               {'page': '3'}) # doesn't exist, should return
                                              # page 2
        self.assertEqual(list(page2_response.context['video_list']),
                          list(page3_response.context['video_list']))

    def test_GET_preview(self):
        """
        A GET request to the preview_video view should render the
        'localtv/admin/video_preview.html' template and have a
        'current_video' in the context.  The current_video should be the video
        with the primary key passed in as GET['video_id'].
        """
        video = Video.objects.filter(status=Video.UNAPPROVED)[0]
        url = reverse('localtv_admin_preview_video')
        self.assertRequiresAuthentication(url, {'video_id': str(video.pk)})

        c = Client()
        c.login(username='admin', password='admin')
        response = c.get(url,
                         {'video_id': str(video.pk)})
        self.assertEqual(response.templates[0].name,
                          'localtv/admin/video_preview.html')
        self.assertEqual(response.context['current_video'],
                          video)

    def test_GET_approve(self):
        """
        A GET request to the approve_video view should approve the video and
        redirect back to the referrer.  The video should be specified by
        GET['video_id'].
        """
        video = Video.objects.filter(status=Video.UNAPPROVED)[0]
        url = reverse('localtv_admin_approve_video')
        self.assertRequiresAuthentication(url, {'video_id': video.pk})

        c = Client()
        c.login(username='admin', password='admin')
        response = c.get(url, {'video_id': str(video.pk)},
                         HTTP_REFERER='http://referer.com')
        self.assertStatusCodeEquals(response, 302)
        self.assertEqual(response['Location'],
                          'http://referer.com')

        video = Video.objects.get(pk=video.pk) # reload
        self.assertEqual(video.status, Video.ACTIVE)
        self.assertTrue(video.when_approved is not None)
        self.assertTrue(video.last_featured is None)

    def test_GET_approve_email(self):
        """
        If the video is approved, and the submitter has the 'video_approved'
        notification on, they should receive an e-mail notifying them of it.
        """
        video = Video.objects.filter(status=Video.UNAPPROVED)[0]
        video.user = User.objects.get(username='user')
        video.save()

        notice_type = notification.NoticeType.objects.get(
            label='video_approved')
        setting = notification.get_notification_setting(video.user,
                                                        notice_type,
                                                        "1")
        setting.send = True
        setting.save()

        url = reverse('localtv_admin_approve_video')

        c = Client()
        c.login(username='admin', password='admin')
        c.get(url, {'video_id': str(video.pk)})

        self.assertEqual(len(mail.outbox), 1)
        self.assertEqual(mail.outbox[0].recipients(),
                          [video.user.email])

    def test_GET_approve_with_feature(self):
        """
        A GET request to the approve_video view should approve the video and
        redirect back to the referrer.  The video should be specified by
        GET['video_id'].  When 'feature' is present in the GET arguments, the
        video should also be featured.
        """
        # XXX why do we have this function
        video = Video.objects.filter(status=Video.UNAPPROVED)[0]
        url = reverse('localtv_admin_approve_video')
        self.assertRequiresAuthentication(url, {'video_id': video.pk,
                                                'feature': 'yes'})

        c = Client()
        c.login(username='admin', password='admin')
        response = c.get(url, {'video_id': str(video.pk),
                               'feature': 'yes'},
                         HTTP_REFERER='http://referer.com')
        self.assertStatusCodeEquals(response, 302)
        self.assertEqual(response['Location'],
                          'http://referer.com')

        video = Video.objects.get(pk=video.pk) # reload
        self.assertEqual(video.status, Video.ACTIVE)
        self.assertTrue(video.when_approved is not None)
        self.assertTrue(video.last_featured is not None)

    def test_GET_reject(self):
        """
        A GET request to the reject_video view should reject the video and
        redirect back to the referrer.  The video should be specified by
        GET['video_id'].
        """
        video = Video.objects.filter(status=Video.UNAPPROVED)[0]
        url = reverse('localtv_admin_reject_video')
        self.assertRequiresAuthentication(url, {'video_id': video.pk})

        c = Client()
        c.login(username='admin', password='admin')
        response = c.get(url, {'video_id': str(video.pk)},
                         HTTP_REFERER='http://referer.com')
        self.assertStatusCodeEquals(response, 302)
        self.assertEqual(response['Location'],
                          'http://referer.com')

        video = Video.objects.get(pk=video.pk) # reload
        self.assertEqual(video.status, Video.REJECTED)
        self.assertTrue(video.last_featured is None)

    def test_GET_feature(self):
        """
        A GET request to the feature_video view should approve the video and
        redirect back to the referrer.  The video should be specified by
        GET['video_id'].  If the video is unapproved, it should become
        approved.
        """
        video = Video.objects.filter(status=Video.UNAPPROVED)[0]
        url = reverse('localtv_admin_feature_video')
        self.assertRequiresAuthentication(url, {'video_id': video.pk})

        c = Client()
        c.login(username='admin', password='admin')
        response = c.get(url, {'video_id': str(video.pk)},
                         HTTP_REFERER='http://referer.com')
        self.assertStatusCodeEquals(response, 302)
        self.assertEqual(response['Location'],
                          'http://referer.com')

        video = Video.objects.get(pk=video.pk) # reload
        self.assertEqual(video.status, Video.ACTIVE)
        self.assertTrue(video.when_approved is not None)
        self.assertTrue(video.last_featured is not None)

    def test_GET_unfeature(self):
        """
        A GET request to the unfeature_video view should unfeature the video
        and redirect back to the referrer.  The video should be specified by
        GET['video_id'].  The video status is not affected.
        """
        video = Video.objects.filter(status=Video.ACTIVE
                            ).exclude(last_featured=None)[0]

        url = reverse('localtv_admin_unfeature_video')
        self.assertRequiresAuthentication(url, {'video_id': video.pk})

        c = Client()
        c.login(username='admin', password='admin')
        response = c.get(url, {'video_id': str(video.pk)},
                         HTTP_REFERER='http://referer.com')
        self.assertStatusCodeEquals(response, 302)
        self.assertEqual(response['Location'],
                          'http://referer.com')

        video = Video.objects.get(pk=video.pk) # reload
        self.assertEqual(video.status, Video.ACTIVE)
        self.assertTrue(video.last_featured is None)

    def test_GET_reject_all(self):
        """
        A GET request to the reject_all view should reject all the videos on
        the given page and redirect back to the referrer.
        """
        unapproved_videos = Video.objects.filter(status=Video.UNAPPROVED)
        page2_videos = unapproved_videos[10:20]

        url = reverse('localtv_admin_reject_all')
        self.assertRequiresAuthentication(url, {'page': 2})

        c = Client()
        c.login(username='admin', password='admin')
        response = c.get(url, {'page': 2},
                         HTTP_REFERER='http://referer.com')
        self.assertStatusCodeEquals(response, 302)
        self.assertEqual(response['Location'],
                          'http://referer.com')

        for video in page2_videos:
            self.assertEqual(video.status, Video.REJECTED)

    def test_GET_approve_all(self):
        """
        A GET request to the reject_all view should approve all the videos on
        the given page and redirect back to the referrer.
        """
        unapproved_videos = Video.objects.filter(status=Video.UNAPPROVED)
        page2_videos = unapproved_videos[10:20]

        url = reverse('localtv_admin_approve_all')
        self.assertRequiresAuthentication(url, {'page': 2})

        c = Client()
        c.login(username='admin', password='admin')
        response = c.get(url, {'page': 2},
                         HTTP_REFERER='http://referer.com')
        self.assertStatusCodeEquals(response, 302)
        self.assertEqual(response['Location'],
                          'http://referer.com')

        for video in page2_videos:
            self.assertEqual(video.status, Video.ACTIVE)
            self.assertTrue(video.when_approved is not None)


    def test_GET_clear_all(self):
        """
        A GET request to the clear_all view should render the
        'localtv/admin/clear_confirm.html' and have a 'videos' variable
        in the context which is a list of all the unapproved videos.
        """
        unapproved_videos = Video.objects.filter(status=Video.UNAPPROVED,
                                             site=Site.objects.get_current())
        unapproved_videos_count = unapproved_videos.count()

        url = reverse('localtv_admin_clear_all')
        self.assertRequiresAuthentication(url)

        c = Client()
        c.login(username='admin', password='admin')
        response = c.get(url)
        self.assertStatusCodeEquals(response, 200)
        self.assertEqual(response.templates[0].name,
                          'localtv/admin/clear_confirm.html')
        self.assertEqual(list(response.context['videos']),
                          list(unapproved_videos))

        # nothing was rejected
        self.assertEqual(Video.objects.filter(status=Video.UNAPPROVED).count(),
                          unapproved_videos_count)

    def test_POST_clear_all_failure(self):
        """
        A POST request to the clear_all view without POST['confirm'] = 'yes'
        should render the 'localtv/admin/clear_confirm.html' template
        and have a 'videos' variable in the context which is a list of all the
        unapproved videos.
        """
        unapproved_videos = Video.objects.filter(status=Video.UNAPPROVED,
                                             site=Site.objects.get_current())
        unapproved_videos_count = unapproved_videos.count()

        url = reverse('localtv_admin_clear_all')

        c = Client()
        c.login(username='admin', password='admin')
        response = c.post(url)
        self.assertStatusCodeEquals(response, 200)
        self.assertEqual(response.templates[0].name,
                          'localtv/admin/clear_confirm.html')
        self.assertEqual(list(response.context['videos']),
                          list(unapproved_videos))

        # nothing was rejected
        self.assertEqual(Video.objects.filter(status=Video.UNAPPROVED).count(),
                          unapproved_videos_count)

    def test_POST_clear_all_succeed(self):
        """
        A POST request to the clear_all view with POST['confirm'] = 'yes'
        should reject all the videos and redirect to the approve_reject view.
        """
        unapproved_videos = Video.objects.filter(status=Video.UNAPPROVED)
        unapproved_videos_count = unapproved_videos.count()

        rejected_videos = Video.objects.filter(status=Video.REJECTED)
        rejected_videos_count = rejected_videos.count()

        url = reverse('localtv_admin_clear_all')

        c = Client()
        c.login(username='admin', password='admin')
        response = c.post(url, {'confirm': 'yes'})
        self.assertStatusCodeEquals(response, 302)
        self.assertEqual(response['Location'],
                          'http://%s%s' % (
                'testserver',
                reverse('localtv_admin_approve_reject')))

        # all the unapproved videos are now rejected
        self.assertEqual(Video.objects.filter(status=Video.REJECTED).count(),
                          unapproved_videos_count + rejected_videos_count)


# -----------------------------------------------------------------------------
# Sources administration tests
# -----------------------------------------------------------------------------


class SourcesAdministrationTestCase(AdministrationBaseTestCase):

    fixtures = AdministrationBaseTestCase.fixtures + [
        'feeds', 'savedsearches', 'videos', 'categories']

    url = reverse_lazy('localtv_admin_manage_page')

    def test_GET(self):
        """
        A GET request to the manage_sources view should return a paged view of
        the sources (feeds and saved searches), sorted in alphabetical order.
        It should render the 'localtv/admin/manage_sources.html'
        template.

        Variables in the context include:

        * add_feed_form (a form to add a new feed)
        * page (a Page object for the current page)
        * headers (a list of headers to display)
        * search_string (the search string we're using to filter sources)
        * source_filter (the type of source to show)
        * categories (a QuerySet of the current categories)
        * users (a QuerySet of the current users)
        * successful (True if the last operation was successful)
        * formset (the FormSet for the sources on this page)
        """
        c = Client()
        c.login(username='admin', password='admin')
        response = c.get(self.url)
        self.assertStatusCodeEquals(response, 200)
        self.assertEqual(response.templates[0].name,
                          'localtv/admin/manage_sources.html')
        self.assertTrue('add_feed_form' in response.context[0])
        self.assertTrue('page' in response.context[0])
        self.assertTrue('headers' in response.context[0])
        self.assertEqual(response.context[0]['search_string'], '')
        self.assertTrue(response.context[0]['source_filter'] is None)
        self.assertEqual(response.context[0]['categories'].model,
                          Category)
        self.assertTrue(response.context[0]['users'].model, User)
        self.assertTrue('successful' in response.context[0])
        self.assertTrue('formset' in response.context[0])

        page = response.context['page']
        self.assertEqual(len(page.object_list), 15)
        self.assertEqual(list(sorted(page.object_list,
                                      key=lambda x:unicode(x).lower())),
                          page.object_list)

    def test_GET_sorting(self):
        """
        A GET request with a 'sort' key in the GET request should sort the
        sources by that field.  The default sort should be by the lower-case
        name of the source.
        """
        c = Client()
        c.login(username='admin', password='admin')
        response = c.get(self.url)
        page = response.context['page']
        self.assertEqual(list(sorted(page.object_list,
                                      key=lambda x:unicode(x).lower())),
                          page.object_list)

        # reversed name
        response = c.get(self.url, {'sort': '-name__lower'})
        page = response.context['page']
        self.assertEqual(list(sorted(page.object_list,
                                      reverse=True,
                                      key=lambda x:unicode(x).lower())),
                          page.object_list)

        # auto approve
        response = c.get(self.url, {'sort': 'auto_approve'})
        page = response.context['page']
        self.assertEqual(list(sorted(page.object_list,
                                      key=lambda x:x.auto_approve)),
                          page.object_list)

        # reversed auto_approve
        response = c.get(self.url, {'sort': '-auto_approve'})
        page = response.context['page']
        self.assertEqual(list(sorted(page.object_list,
                                      reverse=True,
                                      key=lambda x:x.auto_approve)),
                          page.object_list)

        # type (feed, search, user)
        response = c.get(self.url, {'sort': 'type'})
        page = response.context['page']
        self.assertEqual(list(sorted(page.object_list,
                                      key=lambda x:x.source_type().lower())),
                          page.object_list)

        # reversed type (user, search, feed)
        response = c.get(self.url, {'sort': '-type'})
        page = response.context['page']
        self.assertEqual(list(sorted(page.object_list,
                                      reverse=True,
                                      key=lambda x:x.source_type().lower())),
                          page.object_list)

    def test_GET_filtering(self):
        """
        A GET request with a 'filter' key in the GET request should filter the
        sources to feeds/users/searches.
        """

        c = Client()
        c.login(username='admin', password='admin')

        # search filter
        response = c.get(self.url, {'filter': 'search'})
        page = response.context['page']
        self.assertEqual(
            list(page.object_list),
            list(SavedSearch.objects.extra({
                        'name__lower': 'LOWER(query_string)'}).order_by(
                    'name__lower')[:10]))

        # feed filter (ignores feeds that represent video service users)
        response = c.get(self.url, {'filter': 'feed'})
        page = response.context['page']
        self.assertEqual(len(page.object_list), 4)
        for feed in page.object_list:
            self.assertTrue(feed.video_service() is None)

        # user filter (only includes feeds that represent video service users)
        response = c.get(self.url, {'filter': 'user'})
        page = response.context['page']
        self.assertEqual(len(page.object_list), 6)
        for feed in page.object_list:
            self.assertTrue(feed.video_service() is not None)

    def test_POST_failure(self):
        """
        A POST request to the manage_sources view with an invalid formset
        should cause the page to be rerendered and include the form errors.
        """
        c = Client()
        c.login(username='admin', password='admin')
        response = c.get(self.url)
        formset = response.context['formset']
        POST_data = self._POST_data_from_formset(formset)

        POST_data_invalid = POST_data.copy()
        del POST_data_invalid['form-0-name'] # don't include some mandatory
                                             # fields
        del POST_data_invalid['form-0-feed_url']
        del POST_data_invalid['form-1-query_string']

        POST_response = c.post(self.url, POST_data_invalid)
        self.assertStatusCodeEquals(POST_response, 200)
        self.assertTrue(POST_response.context['formset'].is_bound)
        self.assertFalse(POST_response.context['formset'].is_valid())
        self.assertEqual(len(POST_response.context['formset'].errors[0]), 2)
        self.assertEqual(len(POST_response.context['formset'].errors[1]), 1)

        # make sure the data hasn't changed
        self.assertEqual(POST_data,
                          self._POST_data_from_formset(
                POST_response.context['formset']))

    def test_POST_succeed(self):
        """
        A POST request to the manage_sources view with a valid formset should
        save the updated models and redirect to the same URL with a
        'successful' field in the GET query.
        """
        c = Client()
        c.login(username='admin', password='admin')
        response = c.get(self.url)
        formset = response.context['formset']
        POST_data = self._POST_data_from_formset(formset)

        feed = Feed.objects.get(pk=POST_data['form-0-id'].split('-')[1])
        feed.save_thumbnail_from_file(File(file(self._data_file('logo.png'))))

        POST_data.update({
                'form-0-name': 'new name!',
                'form-0-feed_url': 'http://pculture.org/',
                'form-0-webpage': 'http://getmiro.com/',
                'form-0-delete_thumbnail': 'yes',
                'form-1-query_string': 'localtv',
                'form-1-thumbnail': File(
                    file(self._data_file('logo.png')))})

        POST_response = c.post(self.url, POST_data,
                               follow=True)
        self.assertStatusCodeEquals(POST_response, 200)
        self.assertEqual(POST_response.redirect_chain,
                          [('http://%s%s?successful' % (
                        'testserver',
                        self.url), 302)])
        self.assertFalse(POST_response.context['formset'].is_bound)

        # make sure the data has been updated
        feed = Feed.objects.get(pk=feed.pk)
        self.assertEqual(feed.name, POST_data['form-0-name'])
        self.assertEqual(feed.feed_url, POST_data['form-0-feed_url'])
        self.assertEqual(feed.webpage, POST_data['form-0-webpage'])
        self.assertFalse(feed.has_thumbnail)

        search = SavedSearch.objects.get(
            pk=POST_data['form-1-id'].split('-')[1])
        self.assertEqual(search.query_string,
                          POST_data['form-1-query_string'])
        self.assertTrue(search.has_thumbnail)


    def test_POST_succeed_with_page(self):
        """
        A POST request to the manage_sources view with a valid formset should
        save the updated models and redirect to the same URL with a
        'successful' field in the GET query, even with a 'page' argument in the
        query string of the POST request.
        """
        c = Client()
        c.login(username='admin', password='admin')
        response = c.get(self.url, {'page': 2})
        formset = response.context['formset']
        POST_data = self._POST_data_from_formset(formset)

        POST_response = c.post(self.url+"?page=2", POST_data,
                               follow=True)
        self.assertStatusCodeEquals(POST_response, 200)
        self.assertEqual(POST_response.redirect_chain,
                          [('http://%s%s?page=2&successful' % (
                        'testserver',
                        self.url), 302)])
        self.assertFalse(POST_response.context['formset'].is_bound)

    def test_POST_delete(self):
        """
        A POST request to the manage sources view with a valid formset and a
        DELETE value for a source should remove that source along with all of
        its videos.`
        """
        feed = Feed.objects.get(pk=3)
        saved_search = SavedSearch.objects.get(pk=8)

        for v in Video.objects.all()[:5]:
            v.feed = feed
            v.save()

        for v in Video.objects.all()[5:10]:
            v.search = saved_search
            v.save()

        video_count = Video.objects.count()

        c = Client()
        c.login(username='admin', password='admin')
        response = c.get(self.url)
        formset = response.context['formset']
        POST_data = self._POST_data_from_formset(formset)
        POST_data['form-0-DELETE'] = 'yes'
        POST_data['form-1-DELETE'] = 'yes'

        POST_response = c.post(self.url, POST_data)
        self.assertStatusCodeEquals(POST_response, 302)
        self.assertEqual(POST_response['Location'],
                          'http://%s%s?successful' % (
                'testserver',
                self.url))

        self.assertEqual(
            Feed.objects.filter(pk=3).count(), # form 0
            0)

        self.assertEqual(
            SavedSearch.objects.filter(pk=8).count(), # form 1
            0)

        # make sure the 10 videos got removed
        self.assertEqual(Video.objects.count(),
                          video_count - 10)

    def test_POST_delete_keep_videos(self):
        """
        A POST request to the manage source view with a valid formset, a DELETE
        value for a source and a 'keep' POST value, should remove the source
        but keep the videos.
        """
        feed = Feed.objects.get(pk=3)
        saved_search = SavedSearch.objects.get(pk=8)

        for v in Video.objects.all()[:5]:
            v.feed = feed
            v.save()

        for v in Video.objects.all()[5:10]:
            v.search = saved_search
            v.save()

        video_count = Video.objects.count()

        c = Client()
        c.login(username='admin', password='admin')
        response = c.get(self.url)
        formset = response.context['formset']
        POST_data = self._POST_data_from_formset(formset)
        POST_data['form-0-DELETE'] = 'yes'
        POST_data['form-1-DELETE'] = 'yes'
        POST_data['keep'] = 'yes'

        POST_response = c.post(self.url, POST_data)
        self.assertStatusCodeEquals(POST_response, 302)
        self.assertEqual(POST_response['Location'],
                          'http://%s%s?successful' % (
                'testserver',
                self.url))

        self.assertEqual(
            Feed.objects.filter(pk=3).count(), # form 0
            0)

        self.assertEqual(
            SavedSearch.objects.filter(pk=8).count(), # form 1
            0)

        # make sure the 10 videos are still there
        self.assertEqual(Video.objects.count(),
                          video_count)

    def test_POST_bulk_edit(self):
        """
        A POST request to the manage_sources view with a valid formset and the
        extra form filled out should update any source with the bulk option
        checked.
        """
        # give the feed a category
        for source in (Feed.objects.get(pk=3), # form 0
                       SavedSearch.objects.get(pk=8)): # form 1
            source.auto_categories =[Category.objects.get(pk=2)]
            source.save()

        c = Client()
        c.login(username='admin', password='admin')
        response = c.get(self.url)
        formset = response.context['formset']
        POST_data = self._POST_data_from_formset(formset)

        POST_data['form-0-BULK'] = 'yes'
        POST_data['form-1-BULK'] = 'yes'
        POST_data['form-15-auto_categories'] = [1]
        POST_data['form-15-auto_authors'] = [1, 2]
        POST_data['form-15-auto_approve'] = 'yes'

        POST_response = c.post(self.url, POST_data)
        self.assertStatusCodeEquals(POST_response, 302)
        self.assertEqual(POST_response['Location'],
                          'http://%s%s?successful' % (
                'testserver',
                self.url))

        feed = Feed.objects.get(pk=3) # form 0
        saved_search = SavedSearch.objects.get(pk=8) # form 1

        self.assertEqual(feed.auto_approve, True)
        self.assertEqual(saved_search.auto_approve, True)
        self.assertEqual(
            set(feed.auto_categories.values_list('pk', flat=True)),
            set([1, 2]))
        self.assertEqual(
            set(saved_search.auto_categories.values_list('pk', flat=True)),
            set([1, 2]))
        self.assertEqual(
            set(feed.auto_authors.values_list('pk', flat=True)),
            set([1, 2]))
        self.assertEqual(
            set(saved_search.auto_authors.values_list('pk', flat=True)),
            set([1, 2]))

    def test_POST_bulk_delete(self):
        """
        A POST request to the manage_sources view with a valid formset and a
        POST['bulk_action'] of 'remove' should remove the sources with the bulk
        option checked.
        """
        feed = Feed.objects.get(pk=3)
        saved_search = SavedSearch.objects.get(pk=8)

        for v in Video.objects.all()[:5]:
            v.feed = feed
            v.save()

        for v in Video.objects.all()[5:10]:
            v.search = saved_search
            v.save()

        video_count = Video.objects.count()

        c = Client()
        c.login(username='admin', password='admin')
        response = c.get(self.url)
        formset = response.context['formset']
        POST_data = self._POST_data_from_formset(formset)

        POST_data['form-0-BULK'] = 'yes'
        POST_data['form-1-BULK'] = 'yes'
        POST_data['bulk_action'] = 'remove'

        POST_response = c.post(self.url, POST_data)
        self.assertStatusCodeEquals(POST_response, 302)
        self.assertEqual(POST_response['Location'],
                          'http://%s%s?successful' % (
                'testserver',
                self.url))

        self.assertEqual(
            Feed.objects.filter(pk=3).count(), # form 0
            0)

        self.assertEqual(
            SavedSearch.objects.filter(pk=8).count(), # form 1
            0)

        # make sure the 10 videos got removed
        self.assertEqual(Video.objects.count(),
                          video_count - 10)

    def test_POST_bulk_delete_keep_videos(self):
        """
        A POST request to the manage_sources view with a valid formset, a
        POST['bulk_action'] of 'remove', and 'keep' in the POST data should
        remove the source with the bulk option checked but leave the videos.
        """
        feed = Feed.objects.get(pk=3)
        saved_search = SavedSearch.objects.get(pk=8)

        for v in Video.objects.all()[:5]:
            v.feed = feed
            v.save()

        for v in Video.objects.all()[5:10]:
            v.search = saved_search
            v.save()

        video_count = Video.objects.count()

        c = Client()
        c.login(username='admin', password='admin')
        response = c.get(self.url)
        formset = response.context['formset']
        POST_data = self._POST_data_from_formset(formset)

        POST_data['form-0-BULK'] = 'yes'
        POST_data['form-1-BULK'] = 'yes'
        POST_data['bulk_action'] = 'remove'
        POST_data['keep'] = 'yes'

        POST_response = c.post(self.url, POST_data)
        self.assertStatusCodeEquals(POST_response, 302)
        self.assertEqual(POST_response['Location'],
                          'http://%s%s?successful' % (
                'testserver',
                self.url))

        self.assertEqual(
            Feed.objects.filter(pk=3).count(), # form 0
            0)

        self.assertEqual(
            SavedSearch.objects.filter(pk=8).count(), # form 1
            0)

        # make sure the 10 videos got removed
        self.assertEqual(Video.objects.count(),
                          video_count)

    def test_POST_switching_categories_authors(self):
        """
        A POST request to the manage_sources view with a valid formset that
        includes changed categories or authors, videos that had the old
        categories/authors should be updated to the new values.
        """
        feed = Feed.objects.get(pk=3)
        saved_search = SavedSearch.objects.get(pk=8)
        category = Category.objects.get(pk=1)
        user = User.objects.get(pk=1)
        category2 = Category.objects.get(pk=2)
        user2 = User.objects.get(pk=2)

        for v in Video.objects.order_by('pk')[:3]:
            v.feed = feed
            if v.pk == 1:
                v.categories.add(category)
                v.authors.add(user)
            elif v.pk == 2:
                v.categories.add(category)
            elif v.pk == 3:
                v.authors.add(user)
            else:
                self.fail('invalid feed pk: %i' % v.pk)
            v.save()

        for v in Video.objects.order_by('pk')[3:6]:
            v.search = saved_search
            if v.pk == 4:
                v.categories.add(category)
                v.authors.add(user)
            elif v.pk == 5:
                v.categories.add(category)
            elif v.pk == 6:
                v.authors.add(user)
            else:
                self.fail('invalid search pk: %i' % v.pk)
            v.save()

        c = Client()
        c.login(username='admin', password='admin')
        response = c.get(self.url)
        formset = response.context['formset']
        POST_data = self._POST_data_from_formset(formset)

        for i in range(2):
            POST_data['form-%i-BULK'% i] = 'yes'
        POST_data['form-15-auto_categories'] = [category2.pk]
        POST_data['form-15-auto_authors'] = [user2.pk]

        POST_response = c.post(self.url, POST_data)
        self.assertStatusCodeEquals(POST_response, 302)
        self.assertEqual(POST_response['Location'],
                          'http://%s%s?successful' % (
                'testserver',
                self.url))

        for v in Video.objects.order_by('pk')[:3]:
            self.assertEqual(v.feed, feed)
            if v.pk == 1:
                # nothing changed
                self.assertEqual(
                    set(v.categories.all()),
                    set([category]))
                self.assertEqual(
                    set(v.authors.all()),
                    set([user]))
            elif v.pk == 2:
                # user changed
                self.assertEqual(
                    set(v.categories.all()),
                    set([category]))
                self.assertEqual(
                    set(v.authors.all()),
                    set([user2]))
            elif v.pk == 3:
                # category changed
                self.assertEqual(
                    set(v.categories.all()),
                    set([category2]))
                self.assertEqual(
                    set(v.authors.all()),
                    set([user]))
            else:
                self.fail('invalid feed video pk: %i' % v.pk)

        for v in Video.objects.order_by('pk')[3:6]:
            self.assertEqual(v.search, saved_search)
            if v.pk == 4:
                # nothing changed
                self.assertEqual(
                    set(v.categories.all()),
                    set([category]))
                self.assertEqual(
                    set(v.authors.all()),
                    set([user]))
            elif v.pk == 5:
                # user changed
                self.assertEqual(
                    set(v.categories.all()),
                    set([category]))
                self.assertEqual(
                    set(v.authors.all()),
                    set([user2]))
            elif v.pk == 6:
                # category changed
                self.assertEqual(
                    set(v.categories.all()),
                    set([category2]))
                self.assertEqual(
                    set(v.authors.all()),
                    set([user]))
            else:
                self.fail('invalid search video pk: %i' % v.pk)


# -----------------------------------------------------------------------------
# Feed Administration tests
# -----------------------------------------------------------------------------


class FeedAdministrationTestCase(BaseTestCase):

    url = reverse_lazy('localtv_admin_feed_add')
    feed_url = "http://participatoryculture.org/feeds_test/feed7.rss"

    def test_GET(self):
        """
        A GET request to the add_feed view should render the
        'localtv/admin/add_feed.html' template.  Context:

        * form: a SourceForm to allow setting auto categories/authors
        * video_count: the number of videos we think we can get out of the feed
        """
        c = Client()
        c.login(username='admin', password='admin')
        response = c.get(self.url, {'feed_url': self.feed_url})
        self.assertStatusCodeEquals(response, 200)
        self.assertEqual(response.templates[0].name,
                          'localtv/admin/add_feed.html')
        self.assertTrue(response.context[2]['form'].instance.feed_url,
                        self.feed_url)
        self.assertEqual(response.context[2]['video_count'], 1)

    def test_GET_fail_existing(self):
        """
        A GET request to the add_feed view should fail if the feed already
        exists.
        """
        Feed.objects.create(
            site=self.site_settings.site,
            last_updated=datetime.datetime.now(),
            status=Feed.INACTIVE,
            feed_url=self.feed_url)
        c = Client()
        c.login(username='admin', password='admin')
        response = c.get(self.url, {'feed_url': self.feed_url})
        self.assertStatusCodeEquals(response, 400) # bad request

    def test_GET_fail_existing_youtube(self):
        """
        We accept a few different kinds of YouTube URLs.  We should make sure
        we only have one feed per base URL.
        """
        urls = [
            ('http://gdata.youtube.com/feeds/base/users/CLPPrj/uploads?'
             'alt=rss&v=2'),
            ('http://gdata.youtube.com/feeds/base/users/CLPPrj/uploads?'
             'alt=rss&v=2&orderby=published'),
            'http://www.youtube.com/rss/user/CLPPrj/videos.rss']
        Feed.objects.create(
            site=self.site_settings.site,
            last_updated=datetime.datetime.now(),
            status=Feed.INACTIVE,
            feed_url=urls[0])
        c = Client()
        c.login(username='admin', password='admin')
        for url in urls:
            response = c.get(self.url, {'feed_url': url})
            self.assertEqual(response.status_code, 400,
                              '%r not stopped as a duplicate' % url)

    def test_GET_vimeo(self):
        """
        A GET request to the add_feed view should render the
        'localtv/admin/add_feed.html' template if the URL is a Vimeo
        User RSS url.
        """
        url = 'http://www.vimeo.com/user1054395/videos/rss'
        c = Client()
        c.login(username='admin', password='admin')
        response = c.get(self.url, {'feed_url': url})
        self.assertStatusCodeEquals(response, 200)
        self.assertEqual(response.templates[0].name,
                          'localtv/admin/add_feed.html')
        self.assertTrue(response.context[2]['form'].instance.feed_url,
                        url)

    def test_GET_vimeo_channel(self):
        """
        A GET request to the add_feed view should render the
        'localtv/admin/add_feed.html' template if the URL is a Vimeo
        Channel RSS url.
        """
        url = 'http://vimeo.com/channels/sparkyawards/videos/rss'
        c = Client()
        c.login(username='admin', password='admin')
        response = c.get(self.url, {'feed_url': url})
        self.assertStatusCodeEquals(response, 200)
        self.assertEqual(response.templates[0].name,
                          'localtv/admin/add_feed.html')
        self.assertTrue(response.context[2]['form'].instance.feed_url,
                        url)

    def test_POST_failure(self):
        """
        A POST request to the add_feed view should rerender the template with
        the form incluing the errors.
        """
        c = Client()
        c.login(username='admin', password='admin')
        response = c.post(self.url + "?feed_url=%s" % self.feed_url,
                          {'feed_url': self.feed_url,
                           'auto_categories': [1]})
        self.assertStatusCodeEquals(response, 200)
        self.assertEqual(response.templates[0].name,
                          'localtv/admin/add_feed.html')
        self.assertTrue(response.context[0]['form'].instance.feed_url,
                        self.feed_url)
        self.assertFalse(response.context[0]['form'].is_valid())
        self.assertEqual(response.context[0]['video_count'], 1)

    def test_POST_failure_bad_url(self):
        """
        A POST request to the add_feed view with a non-feed URL should display
        an error message.
        """
        c = Client()
        c.login(username='admin', password='admin')
        response = c.post(self.url + "?feed_url=http://www.google.com",
                          {'feed_url': "http://www.google.com",
                           'auto_categories': [1]})
        self.assertStatusCodeEquals(response, 400)

    def test_POST_cancel(self):
        """
        A POST request to the add_feed view with POST['cancel'] set should
        redirect the user to the localtv_admin_manage_page view.  No objects
        should be created.
        """
        c = Client()
        c.login(username='admin', password='admin')
        response = c.post(self.url + "?feed_url=%s" % self.feed_url,
                          {'feed_url': self.feed_url,
                           'auto_approve': 'yes',
                           'cancel': 'yes'})
        self.assertStatusCodeEquals(response, 302)
        self.assertEqual(response['Location'],
                          'http://%s%s' % (
                'testserver',
                reverse('localtv_admin_manage_page')))

        self.assertEqual(Feed.objects.count(), 0)

    def test_POST_succeed(self):
        """
        A POST request to the add_feed view with a valid form should redirect
        the user to the localtv_admin_manage_page view.

        A Feed object should also be created, but not have any items.
        """
        c = Client()
        c.login(username='admin', password='admin')
        response = c.post(self.url + "?feed_url=%s" % self.feed_url,
                          {'feed_url': self.feed_url,
                           'auto_approve': 'yes'})
        self.assertStatusCodeEquals(response, 302)
        self.assertEqual(response['Location'],
                          'http://%s%s' % (
                'testserver',
                reverse('localtv_admin_manage_page')))

        feed = Feed.objects.get()
        self.assertEqual(feed.name, 'Valid Feed with Relative Links')
        self.assertEqual(feed.feed_url, self.feed_url)
        # if CELERY_ALWAYS_EAGER is True, we'll have imported the feed here
        self.assertTrue(feed.status in (Feed.INACTIVE, Feed.ACTIVE))
        self.assertTrue(feed.auto_approve)

    def test_GET_creates_user(self):
        """
        When creating a new feed from a feed for a user on a video service, a
        User object should be created with that username and should be set as
        the auto-author for that feed.
        """
        url = ("http://gdata.youtube.com/feeds/base/users/mphtower/uploads"
               "?alt=rss&v=2&orderby=published")
        c = Client()
        c.login(username='admin', password='admin')
        c.post(self.url + "?feed_url=%s" % url,
               {'feed_url': url,
                'auto_approve': 'yes'})

        feed = Feed.objects.get()
        user = User.objects.get(username='mphtower')
        self.assertEqual(feed.name, 'mphtower')

        self.assertFalse(user.has_usable_password())
        self.assertEqual(user.email, '')
        self.assertEqual(user.get_profile().website,
                          'http://www.youtube.com/user/mphtower/videos')
        self.assertEqual(list(feed.auto_authors.all()),
                          [user])

    def test_GET_reuses_existing_user(self):
        """
        When creating a feed from a feed for a user on a video servers, if a
        User already exists with the given username, it should be used instead
        of creating a new object.
        """
        user = User.objects.create_user('mphtower', 'mph@tower.com',
                                        'password')
        Profile.objects.create(user=user,
                                      website='http://www.mphtower.com/')

        url = ("http://gdata.youtube.com/feeds/base/users/mphtower/uploads"
               "?alt=rss&v=2&orderby=published")
        c = Client()
        c.login(username='admin', password='admin')
        c.post(self.url + "?feed_url=%s" % url,
               {'feed_url': url,
                'auto_approve': 'yes'})

        user = User.objects.get(username='mphtower') # reload user
        self.assertTrue(user.has_usable_password())
        self.assertEqual(user.email, 'mph@tower.com')
        self.assertEqual(user.get_profile().website,
                          'http://www.mphtower.com/')

        feed = Feed.objects.get()
        self.assertEqual(list(feed.auto_authors.all()),
                          [user])

    def test_GET_auto_approve(self):
        """
        A GET request to the feed_auto_approve view should set the auto_approve
        bit on the feed specified in the URL and redirect back to the referrer.
        It should also require the user to be an administrator.
        """
        feed = Feed.objects.create(site=self.site_settings.site,
                                          name='name',
                                          feed_url='feed_url',
                                          auto_approve=False,
                                          last_updated=datetime.datetime.now(),
                                          status=Feed.ACTIVE)
        url = reverse('localtv_admin_feed_auto_approve', args=(feed.pk,))
        self.assertRequiresAuthentication(url)
        self.assertRequiresAuthentication(url,
                                          username='user',
                                          password='password')

        c = Client()
        c.login(username='admin', password='admin')
        response = c.get(url,
                         HTTP_REFERER='http://www.google.com/')
        self.assertEqual(feed.auto_approve, False)
        self.assertStatusCodeEquals(response, 302)
        self.assertEqual(response['Location'], 'http://www.google.com/')

    def test_GET_auto_approve_disable(self):
        """
        A GET request to the feed_auto_approve view with GET['disable'] set
        should remove the auto_approve bit on the feed specified in the URL and
        redirect back to the referrer.
        """
        feed = Feed.objects.create(site=self.site_settings.site,
                                          name='name',
                                          feed_url='feed_url',
                                          auto_approve=True,
                                          last_updated=datetime.datetime.now(),
                                          status=Feed.ACTIVE)
        url = reverse('localtv_admin_feed_auto_approve', args=(feed.pk,))

        c = Client()
        c.login(username='admin', password='admin')
        response = c.get(url, {'disable': 'yes'},
                         HTTP_REFERER='http://www.google.com/')
        self.assertEqual(feed.auto_approve, True)
        self.assertStatusCodeEquals(response, 302)
        self.assertEqual(response['Location'], 'http://www.google.com/')


# -----------------------------------------------------------------------------
# Search administration tests
# -----------------------------------------------------------------------------


class SearchAdministrationTestCase(AdministrationBaseTestCase):

    url = reverse_lazy('localtv_admin_search')

    def test_GET(self):
        """
        A GET request to the livesearch view should render the
        'localtv/admin/livesearch_table.html' template.  Context:

        * current_video: a Video object for the video to display
        * page_obj: a Page object for the current page of results
        * query_string: the search query
        * order_by: 'relevant' or 'latest'
        * is_saved_search: True if the query was already saved
        """
        c = Client()
        c.login(username='admin', password='admin')
        response = c.get(self.url)
        self.assertStatusCodeEquals(response, 200)
        self.assertEqual(response.templates[0].name,
                          'localtv/admin/livesearch_table.html')
        self.assertTrue('current_video' in response.context[0])
        self.assertTrue('page_obj' in response.context[0])
        self.assertTrue('query_string' in response.context[0])
        self.assertTrue('order_by' in response.context[0])
        self.assertTrue('is_saved_search' in response.context[0])

    def test_GET_query(self):
        """
        A GET request to the livesearch view and GET['q'] argument should list
        some videos that match the query.
        """
        c = Client()
        c.login(username='admin', password='admin')
        response = c.get(self.url,
                         {'q': 'search string'})
        self.assertStatusCodeEquals(response, 200)
        self.assertEqual(response.templates[0].name,
                          'localtv/admin/livesearch_table.html')
        self.assertIsInstance(response.context['current_video'],
                              Video)
        self.assertEqual(response.context['page_obj'].number, 1)
        self.assertEqual(len(response.context['page_obj'].object_list), 10)
        self.assertEqual(response.context['query_string'], 'search string')
        self.assertEqual(response.context['order_by'], 'latest')
        self.assertEqual(response.context['is_saved_search'], False)

    def test_GET_query_pagination(self):
        """
        A GET request to the livesearch view with GET['q'] and GET['page']
        arguments should return another page of results.
        """
        c = Client()
        c.login(username='admin', password='admin')
        response = c.get(self.url,
                         {'q': 'search string'})
        self.assertEqual(response.context[2]['page_obj'].number, 1)
        self.assertEqual(len(response.context[2]['page_obj'].object_list), 10)

        response2 = c.get(self.url,
                         {'q': 'search string',
                          'page': '2'})
        page_obj = response2.context[2]['page_obj']
        self.assertEqual(page_obj.number, 2)
        if page_obj.has_next():
            self.assertEqual(len(page_obj.object_list), 10)
        else:
            self.assertTrue(page_obj.object_list)

        self.assertNotEquals([v.id for v in
                              response.context[2]['page_obj'].object_list],
                             [v.id for v in
                              response2.context[2]['page_obj'].object_list])


    def test_GET_approve(self):
        """
        A GET request to the approve view should create a new video object from
        the search and redirect back to the referrer.  The video should be
        removed from subsequent search listings.
        """
        c = Client()
        self.assertTrue(c.login(username='admin', password='admin'))
        response = c.get(self.url,
                         {'q': 'search string'})
        fake_video = response.context[2]['page_obj'].object_list[0]
        fake_video2 = response.context[2]['page_obj'].object_list[1]

        response = c.get(reverse('localtv_admin_search_video_approve'),
                         {'q': 'search string',
                          'video_id': fake_video.id},
                         HTTP_REFERER="http://www.getmiro.com/")
        self.assertStatusCodeEquals(response, 302)
        self.assertEqual(response['Location'], "http://www.getmiro.com/")

        v = Video.objects.get()
        self.assertEqual(v.site, self.site_settings.site)
        self.assertEqual(v.name, fake_video.name)
        self.assertEqual(v.description, fake_video.description)
        self.assertEqual(v.file_url, fake_video.file_url)
        self.assertEqual(v.embed_code, fake_video.embed_code)
        self.assertTrue(v.last_featured is None)

        user = User.objects.get(username=v.video_service_user)
        self.assertFalse(user.has_usable_password())
        self.assertEqual(user.get_profile().website,
                          v.video_service_url)
        self.assertEqual(list(v.authors.all()), [user])

        response = c.get(self.url,
                         {'q': 'search string'})
        self.assertEqual(response.context[2]['page_obj'].object_list[0].id,
                          fake_video2.id)

    def test_GET_approve_authentication(self):
        """
        A GET request to the approve view should require that the user is
        authenticated.
        """
        url = reverse('localtv_admin_search_video_approve')

        self.assertRequiresAuthentication(url)
        self.assertRequiresAuthentication(url,
                                          username='user', password='password')

    def test_GET_approve_feature(self):
        """
        A GET request to the approve view should create a new video object from
        the search and redirect back to the referrer.  If GET['feature'] is
        present, the video should also be marked as featured.
        """
        c = Client()
        c.login(username='admin', password='admin')
        response = c.get(self.url,
                         {'q': 'search string'})
        metasearch_video = response.context[2]['page_obj'].object_list[0]

        response = c.get(reverse('localtv_admin_search_video_approve'),
                         {'q': 'search string',
                          'feature': 'yes',
                          'video_id': metasearch_video.id},
                         HTTP_REFERER="http://www.getmiro.com/")
        self.assertStatusCodeEquals(response, 302)
        self.assertEqual(response['Location'], "http://www.getmiro.com/")

        v = Video.objects.get()
        self.assertTrue(v.last_featured is not None)

    def test_GET_display(self):
        """
        A GET request to the display view should render the
        'localtv/admin/video_preview.html' and include the
        MetasearchVideo as 'current_video' in the context.
        """
        c = Client()
        c.login(username='admin', password='admin')
        response = c.get(self.url,
                         {'q': 'search string'})
        metasearch_video = response.context[2]['page_obj'].object_list[0]

        response = c.get(reverse('localtv_admin_search_video_display'),
                         {'q': 'search string',
                          'video_id': metasearch_video.id})
        self.assertStatusCodeEquals(response, 200)
        self.assertEqual(response.templates[0].name,
                          'localtv/admin/video_preview.html')
        self.assertEqual(response.context[0]['current_video'].id,
                          metasearch_video.id)

    def test_GET_create_saved_search(self):
        """
        A GET request to the create_saved_search view should create a new
        SavedSearch object and redirect back to the referrer.  Requests to the
        livesearch view should then indicate that this search is saved.
        """
        c = Client()
        c.login(username='admin', password='admin')
        response = c.get(reverse('localtv_admin_search_add'),
                         {'q': 'search string'},
                         HTTP_REFERER='http://www.getmiro.com/')
        self.assertStatusCodeEquals(response, 302)
        self.assertEqual(response['Location'], 'http://www.getmiro.com/')

        saved_search = SavedSearch.objects.get()
        self.assertEqual(saved_search.query_string, 'search string')
        self.assertEqual(saved_search.site, self.site_settings.site)
        self.assertEqual(saved_search.user.username, 'admin')

        response = c.get(self.url,
                         {'q': 'search string'})
        self.assertTrue(response.context[2]['is_saved_search'])

    def test_GET_create_saved_search_authentication(self):
        """
        A GET request to the create_saved_search view should require that the
        user is authenticated.
        """
        url = reverse('localtv_admin_search_add')

        self.assertRequiresAuthentication(url)
        self.assertRequiresAuthentication(url,
                                          username='user', password='password')

    def test_GET_search_auto_approve(self):
        """
        A GET request to the search_auto_appprove view should set the
        auto_approve bit to True on the given SavedSearch object and redirect
        back to the referrer
        """
        saved_search = SavedSearch.objects.create(
            site=self.site_settings.site,
            query_string='search string')

        c = Client()
        c.login(username='admin', password='admin')
        response = c.get(reverse('localtv_admin_search_auto_approve',
                                 args=[saved_search.pk]),
                         HTTP_REFERER='http://www.getmiro.com/')
        self.assertStatusCodeEquals(response, 302)
        self.assertEqual(response['Location'],
                          'http://www.getmiro.com/')

        saved_search = SavedSearch.objects.get(pk=saved_search.pk)
        self.assertTrue(saved_search.auto_approve)

    def test_GET_search_auto_approve_authentication(self):
        """
        A GET request to the search_auto_approve view should require that the
        user is authenticated.
        """
        url = reverse('localtv_admin_search_auto_approve',
                      args=[1])

        self.assertRequiresAuthentication(url)
        self.assertRequiresAuthentication(url,
                                          username='user', password='password')

    def test_GET_search_auto_approve_disable(self):
        """
        A GET request to the search_auto_appprove view with GET['disable'] set
        should set the auto_approve bit to False on the given SavedSearch
        object and redirect back to the referrer
        """
        saved_search = SavedSearch.objects.create(
            site=self.site_settings.site,
            auto_approve=True,
            query_string='search string')

        c = Client()
        c.login(username='admin', password='admin')
        response = c.get(reverse('localtv_admin_search_auto_approve',
                                 args=[saved_search.pk]),
                                 {'disable': 'yes'},
                         HTTP_REFERER='http://www.getmiro.com/')
        self.assertStatusCodeEquals(response, 302)
        self.assertEqual(response['Location'],
                          'http://www.getmiro.com/')

        saved_search = SavedSearch.objects.get(pk=saved_search.pk)
        self.assertFalse(saved_search.auto_approve)

# -----------------------------------------------------------------------------
# User administration tests
# -----------------------------------------------------------------------------


class UserAdministrationTestCase(AdministrationBaseTestCase):

    url = reverse_lazy('localtv_admin_users')

    def test_GET(self):
        """
        A GET request to the users view should render the
        'localtv/admin/users.html' template and include a formset for
        the users, an add_user_form, and the headers for the formset.
        """
        c = Client()
        c.login(username='admin', password='admin')
        response = c.get(self.url)
        self.assertStatusCodeEquals(response, 200)
        self.assertEqual(response.templates[0].name,
                          'localtv/admin/users.html')
        self.assertTrue('formset' in response.context[0])
        self.assertTrue('add_user_form' in response.context[0])
        self.assertTrue('headers' in response.context[0])

    def test_POST_add_failure(self):
        """
        A POST to the users view with a POST['submit'] value of 'Add' but a
        failing form should rerender the template.
        """
        c = Client()
        c.login(username='admin', password='admin')
        response = c.post(self.url,
                          {'submit': 'Add'})
        self.assertStatusCodeEquals(response, 200)
        self.assertEqual(response.templates[0].name,
                          'localtv/admin/users.html')
        self.assertTrue('formset' in response.context[0])
        self.assertTrue(
            getattr(response.context[0]['add_user_form'],
                    'errors') is not None)
        self.assertTrue('headers' in response.context[0])

    def test_POST_save_failure(self):
        """
        A POST to the users view with a POST['submit'] value of 'Save' but a
        failing formset should rerender the template.
        """
        c = Client()
        c.login(username='admin', password='admin')
        response = c.get(self.url)
        self.assertStatusCodeEquals(response, 200)
        self.assertEqual(response.templates[0].name,
                          'localtv/admin/users.html')
        self.assertTrue(
            getattr(response.context[0]['formset'], 'errors') is not None)
        self.assertTrue('add_user_form' in response.context[0])
        self.assertTrue('headers' in response.context[0])

    def test_POST_add_no_password(self):
        """
        A POST to the users view with a POST['submit'] of 'Add' and a
        successful form should create a new user and redirect the user back to
        the management page.  If the password isn't specified,
        User.has_unusable_password() should be True.
        """
        c = Client()
        c.login(username="admin", password="admin")
        POST_data = {
            'submit': 'Add',
            'username': 'new',
            'email': 'new@testserver.local',
            'role': 'user',
            }
        response = c.post(self.url, POST_data)
        self.assertStatusCodeEquals(response, 302)
        self.assertEqual(response['Location'],
                          'http://%s%s' % (
                'testserver',
                self.url))

        new = User.objects.order_by('-id')[0]
        for key, value in POST_data.items():
            if key == 'submit':
                pass
            elif key == 'role':
                new_site_settings = SiteSettings.objects.get()
                self.assertFalse(new_site_settings.user_is_admin(new))
            else:
                self.assertEqual(getattr(new, key), value)

        self.assertFalse(new.has_usable_password())

    def test_POST_add_password(self):
        """
        A POST to the users view with a POST['submit'] of 'Add' and a
        successful form should create a new user and redirect the user back to
        the management page.  If the password is specified, it should be set
        for the user.
        """
        c = Client()
        c.login(username="admin", password="admin")
        POST_data = {
            'submit': 'Add',
            'username': 'new',
            'email': 'new@testserver.local',
            'role': 'admin',
            'password_f': 'new_password',
            'password_f2': 'new_password'
            }
        response = c.post(self.url, POST_data)
        self.assertStatusCodeEquals(response, 302)
        self.assertEqual(response['Location'],
                          'http://%s%s' % (
                'testserver',
                self.url))

        new = User.objects.order_by('-id')[0]
        for key, value in POST_data.items():
            if key in ('submit', 'password_f', 'password_f2'):
                pass
            elif key == 'role':
                new_site_settings = SiteSettings.objects.get()
                self.assertTrue(new_site_settings.user_is_admin(new))
            else:
                self.assertEqual(getattr(new, key), value)

        self.assertTrue(new.check_password(POST_data['password_f']))

    def test_POST_save_no_changes(self):
        """
        A POST to the users view with a POST['submit'] of 'Save' and a
        successful formset should update the users data.  The default values of
        the formset should not change the values of any of the Users.
        """
        c = Client()
        c.login(username="admin", password="admin")

        user = User.objects.get(username='user')
        # set some profile data, to make sure we're not erasing it
        Profile.objects.create(
            user=user,
            logo=File(file(self._data_file('logo.png'))),
            description='Some description about the user')

        old_users = User.objects.values()
        old_profiles = Profile.objects.values()

        GET_response = c.get(self.url)
        formset = GET_response.context['formset']

        POST_response = c.post(self.url, self._POST_data_from_formset(
                formset,
                submit='Save'))
        self.assertStatusCodeEquals(POST_response, 302)
        self.assertEqual(POST_response['Location'],
                          'http://%s%s' % (
                'testserver',
                self.url))

        for old, new in zip(old_users, User.objects.values()):
            self.assertEqual(old, new)
        for old, new in zip(old_profiles, Profile.objects.values()):
            self.assertEqual(old, new)

    def test_POST_save_changes(self):
        """
        A POST to the users view with a POST['submit'] of 'Save' and a
        successful formset should update the users data.
        """
        c = Client()
        c.login(username="admin", password="admin")

        GET_response = c.get(self.url)
        formset = GET_response.context['formset']
        POST_data = self._POST_data_from_formset(formset,
                                                 submit='Save')

        # form-0 is admin (3)
        # form-1 is superuser (2)
        # form-2 is user (1)
        POST_data['form-0-name'] = 'NewFirst NewLast'
        POST_data['form-0-role'] = 'user'
        POST_data['form-1-logo'] = file(self._data_file('logo.png'))
        POST_data['form-1-name'] = ''
        POST_data['form-1-website'] = 'http://google.com/ http://twitter.com/'
        POST_data['form-1-description'] = 'Superuser Description'
        POST_data['form-2-username'] = 'new_admin'
        POST_data['form-2-role'] = 'admin'
        POST_data['form-2-location'] = 'New Location'
        POST_data['form-2-password_f'] = 'new_admin'
        POST_data['form-2-password_f2'] = 'new_admin'

        POST_response = c.post(self.url, POST_data)
        self.assertStatusCodeEquals(POST_response, 302)
        self.assertEqual(POST_response['Location'],
                          'http://%s%s' % (
                'testserver',
                self.url))

        self.assertEqual(User.objects.count(), 4) # no one got added

        new_admin = User.objects.get(username='new_admin')
        self.assertEqual(new_admin.pk, 1)
        self.assertTrue(self.site_settings.user_is_admin(new_admin))
        self.assertTrue(new_admin.check_password('new_admin'))
        self.assertEqual(new_admin.get_profile().location, 'New Location')

        superuser = User.objects.get(username='superuser')
        self.assertEqual(superuser.pk, 2)
        self.assertEqual(superuser.is_superuser, True)
        self.assertEqual(superuser.first_name, '')
        self.assertEqual(superuser.last_name, '')
        self.assertFalse(superuser in self.site_settings.admins.all())
        self.assertTrue(superuser.check_password('superuser'))
        profile = superuser.get_profile()
        self.assertTrue(profile.logo.name.endswith('logo.png'))
        self.assertEqual(profile.website,
                          'http://google.com/ http://twitter.com/')
        self.assertEqual(profile.description, 'Superuser Description')

        old_admin = User.objects.get(username='admin')
        self.assertEqual(old_admin.pk, 3)
        self.assertEqual(old_admin.first_name, 'NewFirst')
        self.assertEqual(old_admin.last_name, 'NewLast')
        self.assertFalse(self.site_settings.user_is_admin(old_admin))
        self.assertTrue(old_admin.check_password('admin'))

    def test_POST_delete(self):
        """
        A POST to the users view with a POST['submit'] of 'Save' and a
        successful formset should update the users data.  If form-*-DELETE is
        present, that user should be removed, unless that user is a superuser.
        """
        c = Client()
        c.login(username="admin", password="admin")

        GET_response = c.get(self.url)
        formset = GET_response.context['formset']
        POST_data = self._POST_data_from_formset(formset,
                                                 submit='Save')

        # form-0 is admin (3)
        # form-1 is superuser (2)
        # form-2 is user (1)
        POST_data['form-1-DELETE'] = 'yes'
        POST_data['form-2-DELETE'] = 'yes'

        POST_response = c.post(self.url, POST_data)
        self.assertStatusCodeEquals(POST_response, 302)
        self.assertEqual(POST_response['Location'],
                          'http://%s%s' % (
                'testserver',
                self.url))

        self.assertEqual(User.objects.count(), 3) # one user got removed

        self.assertEqual(User.objects.filter(username='user').count(), 0)
        self.assertEqual(User.objects.filter(is_superuser=True).count(), 1)

    def test_POST_delete_nonhuman_user(self):
        """
        A POST to the users view with a POST['submit'] of 'Save' and a
        successful formset should update the users data.  If form-*-DELETE is
        present, that user should be removed, unless that user is a superuser.
        """
        # Take the user called "user" and give the user an unusable password
        # this should simulate the person being a nonhuman user.
        
        u = User.objects.get(username='user')
        u.set_unusable_password()
        u.save()
        self.assertEqual(
            3,
            User.objects.filter(localtv.admin.user_views._filter_just_humans()).count())
       
        c = Client()
        c.login(username="admin", password="admin")

        GET_response = c.get(self.url + "?show=all")
        formset = GET_response.context['formset']
        POST_data = self._POST_data_from_formset(formset,
                                                 submit='Save')

        # form-0 is admin (3)
        # form-1 is superuser (2)
        # form-2 is user (1)
        POST_data['form-2-DELETE'] = 'yes'

        POST_response = c.post(self.url, POST_data)
        self.assertStatusCodeEquals(POST_response, 302)
        self.assertEqual(POST_response['Location'],
                          'http://%s%s' % (
                'testserver',
                self.url))

        self.assertEqual(User.objects.count(), 3) # one user got removed

        self.assertEqual(User.objects.filter(username='user').count(), 0)


# -----------------------------------------------------------------------------
# Category administration tests
# -----------------------------------------------------------------------------


class CategoryAdministrationTestCase(AdministrationBaseTestCase):

    fixtures = AdministrationBaseTestCase.fixtures + [
        'categories']

    url = reverse_lazy('localtv_admin_categories')

    def test_GET(self):
        """
        A GET request to the categories view should render the
        'localtv/admin/categories.html' template and include a formset
        for the categories and an add_category_form.
        """
        c = Client()
        c.login(username='admin', password='admin')
        response = c.get(self.url)
        self.assertStatusCodeEquals(response, 200)
        self.assertEqual(response.templates[0].name,
                          'localtv/admin/categories.html')
        self.assertTrue('formset' in response.context[0])
        self.assertTrue('add_category_form' in response.context[0])

    def test_POST_add_failure(self):
        """
        A POST to the categories view with a POST['submit'] value of 'Add' but
        a failing form should rerender the template.
        """
        c = Client()
        c.login(username='admin', password='admin')
        response = c.post(self.url,
                          {'submit': 'Add'})
        self.assertStatusCodeEquals(response, 200)
        self.assertEqual(response.templates[0].name,
                          'localtv/admin/categories.html')
        self.assertTrue('formset' in response.context[0])
        self.assertTrue(
            getattr(response.context[0]['add_category_form'],
                    'errors') is not None)

    def test_POST_add_failure_duplicate(self):
        """
        A POST to the categories view with a POST['submit'] value of 'Add' but
        a duplicated category should rerender the template.
        """
        c = Client()
        c.login(username="admin", password="admin")
        POST_data = {
            'submit': 'Add',
            'name': 'Miro',
            'slug': 'miro'
            }
        response = c.post(self.url, POST_data)
        self.assertStatusCodeEquals(response, 200)
        self.assertEqual(response.templates[0].name,
                          'localtv/admin/categories.html')
        self.assertTrue('formset' in response.context[0])
        self.assertTrue(
            getattr(response.context[0]['add_category_form'],
                    'errors') is not None)

    def test_POST_save_failure(self):
        """
        A POST to the categories view with a POST['submit'] value of 'Save' but
        a failing formset should rerender the template.
        """
        c = Client()
        c.login(username='admin', password='admin')

        GET_response = c.get(self.url)
        formset = GET_response.context['formset']
        POST_data = self._POST_data_from_formset(formset,
                                                 submit='Save')

        POST_data['form-0-name'] = ''

        response = c.post(self.url, POST_data)
        self.assertStatusCodeEquals(response, 200)
        self.assertEqual(response.templates[0].name,
                          'localtv/admin/categories.html')
        self.assertTrue(
            getattr(response.context[0]['formset'], 'errors') is not None)
        self.assertTrue('add_category_form' in response.context[0])

    def test_POST_save_failure_short_cycle(self):
        """
        If a change to the categories sets the parent of a category to itself,
        the save should fail.
        """
        c = Client()
        c.login(username="admin", password="admin")

        GET_response = c.get(self.url)
        formset = GET_response.context['formset']
        POST_data = self._POST_data_from_formset(formset,
                                                 submit='Save')

        POST_data['form-0-parent'] = POST_data['form-0-id']

        response = c.post(self.url, POST_data)
        self.assertStatusCodeEquals(response, 200)
        self.assertEqual(response.templates[0].name,
                          'localtv/admin/categories.html')
        self.assertTrue(
            getattr(response.context[0]['formset'], 'errors') is not None)
        self.assertTrue('add_category_form' in response.context[0])

    def test_POST_save_failure_long_cycle(self):
        """
        If a change to the categories creates a longer cycle, the save should
        fail.
        """
        c = Client()
        c.login(username="admin", password="admin")

        GET_response = c.get(self.url)
        formset = GET_response.context['formset']
        POST_data = self._POST_data_from_formset(formset,
                                                 submit='Save')

        POST_data['form-0-parent'] = POST_data['form-1-id']
        POST_data['form-1-parent'] = POST_data['form-2-id']
        POST_data['form-1-parent'] = POST_data['form-0-id']

        response = c.post(self.url, POST_data)
        self.assertStatusCodeEquals(response, 200)
        self.assertEqual(response.templates[0].name,
                          'localtv/admin/categories.html')
        self.assertTrue(
            getattr(response.context[0]['formset'], 'errors') is not None)
        self.assertTrue('add_category_form' in response.context[0])

    def test_POST_add(self):
        """
        A POST to the categories view with a POST['submit'] of 'Add' and a
        successful form should create a new category and redirect the user back
        to the management page.
        """
        c = Client()
        c.login(username="admin", password="admin")
        POST_data = {
            'submit': 'Add',
            'name': 'new category',
            'slug': 'newcategory',
            'description': 'A New User',
            'logo': file(self._data_file('logo.png')),
            'parent': 1,
            }
        response = c.post(self.url, POST_data)
        self.assertStatusCodeEquals(response, 302)
        self.assertEqual(response['Location'],
                          'http://%s%s?successful' % (
                'testserver',
                self.url))

        new = Category.objects.order_by('-id')[0]

        self.assertEqual(new.site, self.site_settings.site)

        for key, value in POST_data.items():
            if key == 'submit':
                pass
            elif key == 'logo':
                new.logo.open()
                value.seek(0)
                self.assertEqual(new.logo.read(), value.read())
            elif key == 'parent':
                self.assertEqual(new.parent.pk, value)
            else:
                self.assertEqual(getattr(new, key), value)

    def test_POST_save_no_changes(self):
        """
        A POST to the categoriess view with a POST['submit'] of 'Save' and a
        successful formset should update the category data.  The default values
        of the formset should not change the values of any of the Categorys.
        """
        c = Client()
        c.login(username="admin", password="admin")

        old_categories = Category.objects.values()

        GET_response = c.get(self.url)
        formset = GET_response.context['formset']

        POST_response = c.post(self.url, self._POST_data_from_formset(
                formset,
                submit='Save'))

        self.assertStatusCodeEquals(POST_response, 302)
        self.assertEqual(POST_response['Location'],
                          'http://%s%s?successful' % (
                'testserver',
                self.url))

        for old, new in zip(old_categories, Category.objects.values()):
            self.assertEqual(old, new)

    def test_POST_save_changes(self):
        """
        A POST to the categories view with a POST['submit'] of 'Save' and a
        successful formset should update the category data.
        """
        c = Client()
        c.login(username="admin", password="admin")

        GET_response = c.get(self.url)
        formset = GET_response.context['formset']
        POST_data = self._POST_data_from_formset(formset,
                                                 submit='Save')


        POST_data['form-0-name'] = 'New Name'
        POST_data['form-0-slug'] = 'newslug'
        POST_data['form-1-logo'] = file(self._data_file('logo.png'))
        POST_data['form-1-description'] = 'New Description'
        POST_data['form-2-parent'] = 5

        POST_response = c.post(self.url, POST_data)
        self.assertStatusCodeEquals(POST_response, 302)
        self.assertEqual(POST_response['Location'],
                          'http://%s%s?successful' % (
                'testserver',
                self.url))

        self.assertEqual(Category.objects.count(), 5) # no one got
                                                              # added

        new_slug = Category.objects.get(slug='newslug')
        self.assertEqual(new_slug.pk, 5)
        self.assertEqual(new_slug.name, 'New Name')

        new_logo = Category.objects.get(slug='miro')
        new_logo.logo.open()
        self.assertEqual(new_logo.logo.read(),
                          file(self._data_file('logo.png')).read())
        self.assertEqual(new_logo.description, 'New Description')

        new_parent = Category.objects.get(slug='linux')
        self.assertEqual(new_parent.parent.pk, 5)

    def test_POST_delete(self):
        """
        A POST to the users view with a POST['submit'] of 'Save' and a
        successful formset should update the users data.  If form-*-DELETE is
        present, that user should be removed, unless that user is a superuser.
        """
        c = Client()
        c.login(username="admin", password="admin")

        GET_response = c.get(self.url)
        formset = GET_response.context['formset']
        POST_data = self._POST_data_from_formset(formset,
                                                 submit='Save')

        POST_data['form-0-DELETE'] = 'yes'
        POST_data['form-1-DELETE'] = 'yes'
        POST_data['form-2-DELETE'] = 'yes'

        POST_response = c.post(self.url, POST_data)
        self.assertStatusCodeEquals(POST_response, 302)
        self.assertEqual(POST_response['Location'],
                          'http://%s%s?successful' % (
                'testserver',
                self.url))

        # three categories got removed
        self.assertEqual(Category.objects.count(), 2)

        # both of the other categories got their parents reassigned to None
        self.assertEqual(Category.objects.filter(parent=None).count(),
                          2)

    def test_POST_bulk_delete(self):
        """
        A POST request to the categories view with a valid formset and a
        POST['bulk_action'] of 'delete' should reject the videos with the bulk
        option checked.
        """
        c = Client()
        c.login(username='admin', password='admin')
        response = c.get(self.url)
        formset = response.context['formset']
        POST_data = self._POST_data_from_formset(formset)

        POST_data['form-0-BULK'] = 'yes'
        POST_data['form-1-BULK'] = 'yes'
        POST_data['form-2-BULK'] = 'yes'
        POST_data['submit'] = 'Apply'
        POST_data['bulk_action'] = 'delete'

        POST_response = c.post(self.url, POST_data)
        self.assertStatusCodeEquals(POST_response, 302)
        self.assertEqual(POST_response['Location'],
                          'http://%s%s?successful' % (
                'testserver',
                self.url))


        # three categories got removed
        self.assertEqual(Category.objects.count(), 2)

        # both of the other categories got their parents reassigned to None
        self.assertEqual(Category.objects.filter(parent=None).count(),
                          2)


# -----------------------------------------------------------------------------
# Bulk edit administration tests
# -----------------------------------------------------------------------------

class BulkEditVideoFormTestCase(BaseTestCase):
    fixtures = AdministrationBaseTestCase.fixtures + [
        'feeds', 'videos', 'categories']

    def _form2POST(self, form):
        POST_data = {}
        for name, field in form.fields.items():
            data = form.initial.get(name, field.initial)
            if callable(data):
                data = data()
            if isinstance(data, (list, tuple)):
                data = [force_unicode(item) for item in data]
            elif data:
                data = force_unicode(data)
            if data:
                POST_data[form.add_prefix(name)] = data
        return POST_data

    @mock.patch('localtv.models.Video.save_thumbnail')
    def test_save_thumbnail_false(self, mock_save_thumbnail):
        vid = Video.objects.exclude(thumbnail_url='')[0]
        import localtv.admin.forms
        data = self._form2POST(localtv.admin.forms.EditVideoForm(instance=vid))
        form = localtv.admin.forms.EditVideoForm(data, instance=vid)
        self.assertTrue(form.is_valid())
        form.save()
        self.assertFalse(mock_save_thumbnail.called)

    @mock.patch('localtv.models.Video.save_thumbnail')
    def test_save_thumbnail_true(self, mock_save_thumbnail):
        vid = Video.objects.exclude(thumbnail_url='')[0]
        import localtv.admin.forms
        data = self._form2POST(localtv.admin.forms.EditVideoForm(instance=vid))
        data['thumbnail_url'] = 'http://www.google.com/logos/2011/persiannewyear11-hp.jpg'
        form = localtv.admin.forms.EditVideoForm(data, instance=vid)
        self.assertTrue(form.is_valid())
        form.save()
        self.assertTrue(mock_save_thumbnail.called)

class BulkEditAdministrationTestCase(AdministrationBaseTestCase):
    fixtures = AdministrationBaseTestCase.fixtures + [
        'feeds', 'videos', 'categories']

    url = reverse_lazy('localtv_admin_bulk_edit')

    @staticmethod
    def Video_sort_lower(*args, **kwargs):
        videos = Video.objects.all()
        if args or kwargs:
            videos = videos.filter(*args, **kwargs)
        return videos.extra(select={
                'name_lower': 'LOWER(localtv_video.name)'}).order_by(
            'name_lower')

    def test_GET(self):
        """
        A GET request to the bulk_edit view should return a paged view of the
        videos, sorted in alphabetical order.  It should render the
        'localtv/admin/bulk_edit.html' template.

        Context:

        * formset: the FormSet for the videos on the current page
        * page: the Page object for the current page
        * headers: the headers for the table
        * categories: a QuerySet for the categories of the site
        * users: a Queryset for the users on the site
        """
        # Add tags to a video
        video = self.Video_sort_lower(status=Video.ACTIVE)[0];
        video.tags = 'SomeSpecificTagString AnotherSpecificTagString'
        video.save()
        
        c = Client()
        c.login(username='admin', password='admin')
        response = c.get(self.url)

        self.assertStatusCodeEquals(response, 200)
        self.assertEqual(response.templates[0].name,
                          'localtv/admin/bulk_edit.html')
        self.assertEqual(response.context[0]['page'].number, 1)
        self.assertTrue('formset' in response.context[0])
        self.assertEqual(
            [form.instance for form in
             response.context[0]['formset'].initial_forms],
            list(
                self.Video_sort_lower(status=Video.ACTIVE)[:50]))
        self.assertEqual(
            [form.initial['tags'] for form in
             response.context[0]['formset'].initial_forms],
            list (utils.edit_string_for_tags(video.tags) for video in
                  self.Video_sort_lower(status=Video.ACTIVE)[:50]))
        self.assertTrue('headers' in response.context[0])
        self.assertEqual(list(response.context[0]['categories']),
                          list(Category.objects.filter(
                site=self.site_settings.site)))
        self.assertEqual(list(response.context[0]['users']),
                          list(User.objects.order_by('username')))

    def test_GET_sorting(self):
        """
        A GET request with a 'sort' key in the GET request should sort the
        sources by that field.  The default sort should be by the name of the
        video.
        """
        c = Client()
        c.login(username='admin', password='admin')
        response = c.get(self.url)
        page = response.context['page']
        self.assertEqual(list(sorted(page.object_list,
                                      key=lambda x:unicode(x).lower())),
                          list(page.object_list))

        # reversed name
        response = c.get(self.url, {'sort': '-name'})
        page = response.context['page']
        self.assertEqual(list(sorted(page.object_list,
                                      reverse=True,
                                      key=lambda x:unicode(x).lower())),
                          list(page.object_list))

        # auto approve
        response = c.get(self.url, {'sort': 'when_published'})
        page = response.context['page']
        self.assertEqual(list(sorted(page.object_list,
                                      key=lambda x:x.when_published)),
                          list(page.object_list))

        # reversed auto_approve
        response = c.get(self.url, {'sort': '-when_published'})
        page = response.context['page']
        self.assertEqual(list(sorted(page.object_list,
                                      reverse=True,
                                      key=lambda x:x.when_published)),
                          list(page.object_list))

        # source (feed, search, user)
        response = c.get(self.url, {'sort': 'source'})
        page = response.context['page']
        self.assertEqual(list(sorted(page.object_list,
                                      key=lambda x:x.source_type())),
                          list(page.object_list))

        # reversed source (user, search, feed)
        response = c.get(self.url, {'sort': '-source'})
        page = response.context['page']
        self.assertEqual(list(sorted(page.object_list,
                                      reverse=True,
                                      key=lambda x:x.source_type())),
                          list(page.object_list))

    def test_GET_filter_categories(self):
        """
        A GET request with a 'category' key in the GET request should filter
        the results to only include videos from that category.
        """
        c = Client()
        c.login(username='admin', password='admin')
        response = c.get(self.url, {'category': '3'})
        self.assertEqual(list(response.context['page'].object_list),
                          list(self.Video_sort_lower(
                    categories=3,
                    status=Video.ACTIVE,
                    )))

    def test_GET_filter_authors(self):
        """
        A GET request with an 'author' key in the GET request should filter the
        results to only include videos with that author.
        """
        c = Client()
        c.login(username='admin', password='admin')
        response = c.get(self.url, {'author': '3'})
        self.assertEqual(list(response.context['page'].object_list),
                          list(self.Video_sort_lower(
                    authors=3,
                    status=Video.ACTIVE,
                    )))

    def test_GET_filter_featured(self):
        """
        A GET request with a GET['filter'] of 'featured' should restrict the
        results to only those videos that have been featured.
        """
        c = Client()
        c.login(username='admin', password='admin')
        response = c.get(self.url, {'filter': 'featured'})
        self.assertEqual(list(response.context['page'].object_list),
                          list(self.Video_sort_lower(
                    status=Video.ACTIVE,
                    ).exclude(last_featured=None)))

    def test_GET_filter_no_attribution(self):
        """
        A GET request with a GET['filter'] of 'no-attribution' should restrict
        the results to only those videos that have do not have an authors
        assigned.
        """
        c = Client()
        c.login(username='admin', password='admin')
        response = c.get(self.url, {'filter': 'no-attribution'})
        self.assertEqual(list(response.context['page'].object_list),
                          list(self.Video_sort_lower(
                    status=Video.ACTIVE,
                    authors=None)))

    def test_GET_filter_no_category(self):
        """
        A GET request with a GET['filter'] of 'no-category' should restrict the
        results to only those videos that do not have a category assigned.
        """
        # the first page of videos all don't have categories, so we give them
        # some so that there's something to filter
        for video in Video.objects.order_by('name')[:20]:
            video.categories = [1]
            video.save()

        c = Client()
        c.login(username='admin', password='admin')
        response = c.get(self.url, {'filter': 'no-category'})
        self.assertEqual(list(response.context['page'].object_list),
                          list(self.Video_sort_lower(
                    status=Video.ACTIVE,
                    categories=None)))

    def test_GET_filter_rejected(self):
        """
        A GET request with a GET['filter'] of 'rejected' should restrict the
        results to only those videos that have been rejected.
        """
        c = Client()
        c.login(username='admin', password='admin')
        response = c.get(self.url, {'filter': 'rejected'})
        self.assertEqual(list(response.context['page'].object_list),
                          list(self.Video_sort_lower(
                    status=Video.REJECTED)))

    def test_GET_search(self):
        """
        A GET request with a 'q' key in the GET request should search the
        videos for that string.
        """
        c = Client()
        c.login(username='admin', password='admin')
        response = c.get(self.url, {'q': 'blend'})
        self.assertEqual(list(response.context['page'].object_list),
                          list(self.Video_sort_lower(
                    Q(name__icontains="blend") |
                    Q(description__icontains="blend") |
                    Q(feed__name__icontains="blend"),
                    status=Video.ACTIVE,
                    )))

    def test_POST_failure(self):
        """
        A POST request to the bulk_edit view with an invalid formset
        should cause the page to be rerendered and include the form errors.
        """
        c = Client()
        c.login(username='admin', password='admin')
        response = c.get(self.url)
        formset = response.context['formset']
        POST_data = self._POST_data_from_formset(formset)

        POST_data_invalid = POST_data.copy()
        del POST_data_invalid['form-0-name'] # don't include some mandatory
                                             # fields
        del POST_data_invalid['form-1-name']

        POST_response = c.post(self.url, POST_data_invalid)
        self.assertStatusCodeEquals(POST_response, 200)
        self.assertTrue(POST_response.context['formset'].is_bound)
        self.assertFalse(POST_response.context['formset'].is_valid())
        self.assertEqual(len(POST_response.context['formset'].errors[0]), 1)
        self.assertEqual(len(POST_response.context['formset'].errors[1]), 1)

        # make sure the data hasn't changed
        self.assertEqual(POST_data,
                          self._POST_data_from_formset(
                POST_response.context['formset']))

    def test_POST_succeed(self):
        """
        A POST request to the bulk_edit view with a valid formset should
        save the updated models and redirect to the same URL with a
        'successful' field in the GET query.
        """
        c = Client()
        c.login(username='admin', password='admin')
        response = c.get(self.url)
        formset = response.context['formset']
        POST_data = self._POST_data_from_formset(formset)

        POST_data.update({
                'form-0-name': 'new name!',
                'form-0-file_url': 'http://pculture.org/',
                'form-0-tags': 'tag1 tag2',
                'form-1-description': 'localtv',
                'form-1-embed_code': 'new embed code',
                'form-1-tags': 'tag3 tag4',
                })

        POST_response = c.post(self.url, POST_data,
                               follow=True)
        self.assertStatusCodeEquals(POST_response, 200)
        self.assertEqual(POST_response.redirect_chain,
                          [('http://%s%s?successful' % (
                        'testserver',
                        self.url), 302)])
        self.assertFalse(POST_response.context['formset'].is_bound)

        # make sure the data has been updated
        video1 = Video.objects.get(pk=POST_data['form-0-id'])
        self.assertEqual(video1.name, POST_data['form-0-name'])
        self.assertEqual(video1.file_url, POST_data['form-0-file_url'])
        self.assertEqual(video1.embed_code, POST_data['form-0-embed_code'])
        self.assertEqual(set(video1.tags.values_list('name', flat=True)),
                          set(['tag1', 'tag2']))

        video2 = Video.objects.get(
            pk=POST_data['form-1-id'])
        self.assertEqual(video2.description,
                          POST_data['form-1-description'])
        self.assertEqual(video2.embed_code,
                          POST_data['form-1-embed_code'])
        self.assertEqual(set(video2.tags.values_list('name', flat=True)),
                          set(['tag3', 'tag4']))

    def test_POST_change_just_one_video(self):
        """
        Here, we POST to the bulk edit view with a valid
        formset, and we change the name of just one video
        using its particular form.
        """
        c = Client()
        c.login(username='admin', password='admin')
        response = c.get(self.url)
        formset = response.context['formset']
        POST_data = self._POST_data_from_formset(formset)

        POST_data.update({
                'form-11-description': 'new description',
                })


        POST_response = c.post(self.url, POST_data,
                               follow=True)
        self.assertStatusCodeEquals(POST_response, 200)
        self.assertEqual(POST_response.redirect_chain,
                          [('http://%s%s?successful' % (
                        'testserver',
                        self.url), 302)])
        self.assertFalse(POST_response.context['formset'].is_bound)

        # make sure the data has been updated
        video = Video.objects.get(
            pk=POST_data['form-11-id'])
        self.assertEqual(video.description,
                          POST_data['form-11-description'])

    def test_POST_change_just_one_video_without_authors(self):
        """
        Here, we POST to the bulk edit view with a valid
        formset, and we change the name of just one video
        using its particular form.

        This time we fail to submit any author data. We want to
        make sure that the video still has the same authors list.
        """
        c = Client()
        c.login(username='admin', password='admin')
        response = c.get(self.url)
        formset = response.context['formset']
        original_POST_data = self._POST_data_from_formset(formset)

        POST_data = original_POST_data.copy()
        del POST_data['form-11-authors']

        POST_response = c.post(self.url, POST_data,
                               follow=True)
        self.assertStatusCodeEquals(POST_response, 200)
        self.assertEqual(POST_response.redirect_chain,
                          [('http://%s%s?successful' % (
                        'testserver',
                        self.url), 302)])
        self.assertFalse(POST_response.context['formset'].is_bound)

        # make sure the data remains the same: in the form...
        video = Video.objects.get(
            pk=POST_data['form-11-id'])
        self.assertEqual([unicode(x.id) for x in video.authors.all()],
                          original_POST_data['form-11-authors'])

        # ...in the database
        self.assertEqual([3],
                         [x.id for x in video.authors.all()])

    def test_POST_change_just_one_video_actually_change_authors(self):
        """
        Here, we POST to the bulk edit view with a valid
        formset, and we change the name of just one video
        using its particular form.

        This time we fail to submit any author data. We also remove
        the skip_authors field, which means that the form
        should process this change.
        """
        c = Client()
        c.login(username='admin', password='admin')
        response = c.get(self.url)
        formset = response.context['formset']
        original_POST_data = self._POST_data_from_formset(formset)

        POST_data = original_POST_data.copy()
        del POST_data['form-11-skip_authors']
        del POST_data['form-11-authors']

        POST_response = c.post(self.url, POST_data,
                               follow=True)
        self.assertStatusCodeEquals(POST_response, 200)
        self.assertEqual(POST_response.redirect_chain,
                          [('http://%s%s?successful' % (
                        'testserver',
                        self.url), 302)])
        self.assertFalse(POST_response.context['formset'].is_bound)

        # make sure the data has changed in the DB
        video = Video.objects.get(
            pk=POST_data['form-11-id'])
        self.assertEqual([],
                         [x.id for x in video.authors.all()])

    def test_POST_succeed_with_page(self):
        """
        A POST request to the bulk_edit view with a valid formset should
        save the updated models and redirect to the same URL with a
        'successful' field in the GET query, even with a 'page' argument in the
        query string of the POST request.
        """
        c = Client()
        c.login(username='admin', password='admin')
        response = c.get(self.url, {'page': 2})
        formset = response.context['formset']
        POST_data = self._POST_data_from_formset(formset)

        POST_response = c.post(self.url+"?page=2", POST_data,
                               follow=True)
        self.assertStatusCodeEquals(POST_response, 200)
        self.assertEqual(POST_response.redirect_chain,
                          [('http://%s%s?page=2&successful' % (
                        'testserver',
                        self.url), 302)])
        self.assertFalse(POST_response.context['formset'].is_bound)

    def test_POST_succeed_with_existing_successful(self):
        """
        A POST request to the bulk_edit view with a valid formset should save
        the updated models and redirect to the same URL if 'successful' is
        already in the GET arguments.
        """
        c = Client()
        c.login(username='admin', password='admin')
        response = c.get(self.url, {'page': 2})
        formset = response.context['formset']
        POST_data = self._POST_data_from_formset(formset)

        POST_response = c.post(self.url+"?page=2&successful", POST_data,
                               follow=True)
        self.assertStatusCodeEquals(POST_response, 200)
        self.assertEqual(POST_response.redirect_chain,
                          [('http://%s%s?page=2&successful' % (
                        'testserver',
                        self.url), 302)])
        self.assertFalse(POST_response.context['formset'].is_bound)

    def test_POST_delete(self):
        """
        A POST request to the bulk_edit view with a valid formset and a
        DELETE value for a source should reject that video.`
        """
        c = Client()
        c.login(username='admin', password='admin')
        response = c.get(self.url)
        formset = response.context['formset']
        POST_data = self._POST_data_from_formset(formset)
        POST_data['form-0-DELETE'] = 'yes'
        POST_data['form-1-DELETE'] = 'yes'

        POST_response = c.post(self.url, POST_data)
        self.assertStatusCodeEquals(POST_response, 302)
        self.assertEqual(POST_response['Location'],
                          'http://%s%s?successful' % (
                'testserver',
                self.url))

        # make sure the data has been updated
        video1 = Video.objects.get(pk=POST_data['form-0-id'])
        self.assertEqual(video1.status, Video.REJECTED)

        video2 = Video.objects.get(
            pk=POST_data['form-1-id'])
        self.assertEqual(video2.status, Video.REJECTED),

    def test_POST_bulk_edit(self):
        """
        A POST request to the bulk_edit view with a valid formset and the
        extra form filled out should update any source with the bulk option
        checked.
        """
        # give the first video a category
        video = Video.objects.filter(status=Video.ACTIVE).order_by('name')[0]
        video.categories =[Category.objects.get(pk=2)]
        video.save()

        c = Client()
        c.login(username='admin', password='admin')
        response = c.get(self.url)
        formset = response.context['formset']
        POST_data = self._POST_data_from_formset(formset)
        index = len(formset.forms) - 1
        POST_data['form-0-BULK'] = 'yes'
        POST_data['form-1-BULK'] = 'yes'
        POST_data['form-%i-name' % index] = 'New Name'
        POST_data['form-%i-description' % index] = 'New Description'
        POST_data['form-%i-when_published' % index] = datetime.datetime(
            1985, 3, 24, 18, 55, 00)
        POST_data['form-%i-categories' % index] = [1]
        POST_data['form-%i-authors' % index] = [1, 2]
        POST_data['form-%i-tags' % index] = 'tag3, tag4'

        POST_response = c.post(self.url, POST_data)
        self.assertStatusCodeEquals(POST_response, 302)
        self.assertEqual(POST_response['Location'],
                          'http://%s%s?successful' % (
                'testserver',
                self.url))

        # make sure the data has been updated
        video1 = Video.objects.get(pk=POST_data['form-0-id'])
        video2 = Video.objects.get(
            pk=POST_data['form-1-id'])

        self.assertEqual(
            set(video1.categories.values_list('pk', flat=True)),
            set([1, 2]))
        self.assertEqual(
            set(video2.categories.values_list('pk', flat=True)),
            set([1]))

        for video in video1, video2:
            self.assertEqual(video.name, 'New Name')
            self.assertEqual(video.description, 'New Description')
            self.assertEqual(video.when_published,
                              datetime.datetime(1985, 3, 24,
                                                18, 55, 00))
            self.assertEqual(
                set(video.authors.values_list('pk', flat=True)),
                set([1, 2]))
            self.assertEqual(set(video.tags.values_list('name', flat=True)),
                                  set(['tag3', 'tag4']))

    def test_POST_bulk_edit_no_authors(self):
        """
        A POST request to the bulk_edit view with a valid formset and the
        extra form filled out should update any source with the bulk option
        checked.
        """
        # give the first video a category
        video = Video.objects.filter(status=Video.ACTIVE).order_by('name')[0]
        video.categories =[Category.objects.get(pk=2)]
        video.save()

        c = Client()
        c.login(username='admin', password='admin')
        response = c.get(self.url)
        formset = response.context['formset']
        POST_data = self._POST_data_from_formset(formset)
        POST_data['form-0-BULK'] = 'yes'
        POST_data['form-1-BULK'] = 'yes'
        POST_data['form-%i-categories' % (len(formset.forms) - 1)] = [1]
        POST_data['form-%i-tags' % (len(formset.forms) - 1)] = 'tag3, tag4'

        POST_response = c.post(self.url, POST_data)
        self.assertStatusCodeEquals(POST_response, 302)
        self.assertEqual(POST_response['Location'],
                          'http://%s%s?successful' % (
                'testserver',
                self.url))

        # make sure the data has been updated
        video1 = Video.objects.get(pk=POST_data['form-0-id'])
        video2 = Video.objects.get(
            pk=POST_data['form-1-id'])

        self.assertEqual(
            set(video1.categories.values_list('pk', flat=True)),
            set([1, 2]))
        self.assertEqual(
            set(video2.categories.values_list('pk', flat=True)),
            set([1]))

        for video in video1, video2:
            self.assertEqual(
                set(video.authors.values_list('pk', flat=True)), set())
            self.assertEqual(set(video.tags.values_list('name', flat=True)),
                                  set(['tag3', 'tag4']))

    def test_POST_bulk_delete(self):
        """
        A POST request to the bulk_edit view with a valid formset and a
        POST['bulk_action'] of 'delete' should reject the videos with the bulk
        option checked.
        """
        c = Client()
        c.login(username='admin', password='admin')
        response = c.get(self.url)
        formset = response.context['formset']
        POST_data = self._POST_data_from_formset(formset)

        POST_data['form-0-BULK'] = 'yes'
        POST_data['form-1-BULK'] = 'yes'
        POST_data['bulk_action'] = 'delete'

        POST_response = c.post(self.url, POST_data)
        self.assertStatusCodeEquals(POST_response, 302)
        self.assertEqual(POST_response['Location'],
                          'http://%s%s?successful' % (
                'testserver',
                self.url))

        # make sure the data has been updated
        video1 = Video.objects.get(pk=POST_data['form-0-id'])
        self.assertEqual(video1.status, Video.REJECTED)

        video2 = Video.objects.get(
            pk=POST_data['form-1-id'])
        self.assertEqual(video2.status, Video.REJECTED)

    def test_POST_bulk_unapprove(self):
        """
        A POST request to the bulk_edit view with a valid formset and a
        POST['bulk_action'] of 'unapprove' should unapprove the videos with the
        bulk option checked.
        """
        c = Client()
        c.login(username='admin', password='admin')
        response = c.get(self.url)
        formset = response.context['formset']
        POST_data = self._POST_data_from_formset(formset)

        POST_data['form-0-BULK'] = 'yes'
        POST_data['form-1-BULK'] = 'yes'
        POST_data['bulk_action'] = 'unapprove'

        POST_response = c.post(self.url, POST_data)
        self.assertStatusCodeEquals(POST_response, 302)
        self.assertEqual(POST_response['Location'],
                          'http://%s%s?successful' % (
                'testserver',
                self.url))

        # make sure the data has been updated
        video1 = Video.objects.get(pk=POST_data['form-0-id'])
        self.assertEqual(video1.status, Video.UNAPPROVED)

        video2 = Video.objects.get(
            pk=POST_data['form-1-id'])
        self.assertEqual(video2.status, Video.UNAPPROVED)

    def test_POST_bulk_feature(self):
        """
        A POST request to the bulk_edit view with a valid formset and a
        POST['bulk_action'] of 'feature' should feature the videos with the
        bulk option checked.
        """
        c = Client()
        c.login(username='admin', password='admin')
        response = c.get(self.url)
        formset = response.context['formset']
        POST_data = self._POST_data_from_formset(formset)

        POST_data['form-0-BULK'] = 'yes'
        POST_data['form-1-BULK'] = 'yes'
        POST_data['bulk_action'] = 'feature'

        POST_response = c.post(self.url, POST_data)
        self.assertStatusCodeEquals(POST_response, 302)
        self.assertEqual(POST_response['Location'],
                          'http://%s%s?successful' % (
                'testserver',
                self.url))

        # make sure the data has been updated
        video1 = Video.objects.get(pk=POST_data['form-0-id'])
        self.assertTrue(video1.last_featured is not None)

        video2 = Video.objects.get(
            pk=POST_data['form-1-id'])
        self.assertTrue(video2.last_featured is not None)

    def test_POST_bulk_unfeature(self):
        """
        A POST request to the bulk_edit view with a valid formset and a
        POST['bulk_action'] of 'feature' should feature the videos with the
        bulk option checked.
        """
        for v in Video.objects.all():
            v.last_featured = datetime.datetime.now()
            v.save()

        c = Client()
        c.login(username='admin', password='admin')
        response = c.get(self.url)
        formset = response.context['formset']
        POST_data = self._POST_data_from_formset(formset)

        POST_data['form-0-BULK'] = 'yes'
        POST_data['form-1-BULK'] = 'yes'
        POST_data['bulk_action'] = 'unfeature'

        POST_response = c.post(self.url, POST_data)
        self.assertStatusCodeEquals(POST_response, 302)
        self.assertEqual(POST_response['Location'],
                          'http://%s%s?successful' % (
                'testserver',
                self.url))

        # make sure the data has been updated
        video1 = Video.objects.get(pk=POST_data['form-0-id'])
        self.assertTrue(video1.last_featured is None)

        video2 = Video.objects.get(
            pk=POST_data['form-1-id'])
        self.assertTrue(video2.last_featured is None)

<<<<<<< HEAD
=======
# ----------------------------------
# Administration tests with tiers
# ----------------------------------

def naysayer(*args, **kwargs):
    return False

class EditSettingsDeniedSometimesTestCase(AdministrationBaseTestCase):

    url = reverse_lazy('localtv_admin_settings')

    def setUp(self):
        AdministrationBaseTestCase.setUp(self)
        self.POST_data = {
            'title': self.site_settings.site.name,
            'tagline': self.site_settings.tagline,
            'about_html': self.site_settings.about_html,
            'sidebar_html': self.site_settings.sidebar_html,
            'footer_html': self.site_settings.footer_html,
            'css': self.site_settings.css}

    @mock.patch('localtv.tiers.Tier.permit_custom_css', naysayer)
    def test_POST_css_failure(self):
        """
        When CSS is not permitted, the POST should fail with a validation error.
        """
        c = Client()
        c.login(username='admin', password='admin')
        self.POST_data['css'] = 'new css'
        POST_response = c.post(self.url, self.POST_data)

        self.assertStatusCodeEquals(POST_response, 200)
        self.assertEqual(POST_response.templates[0].name,
                          'localtv/admin/edit_settings.html')
        self.assertFalse(POST_response.context['form'].is_valid())

    @mock.patch('localtv.tiers.Tier.permit_custom_css', naysayer)
    def test_POST_css_succeeds_when_same_as_db_contents(self):
        """
        When CSS is not permitted, but we send the same CSS as what
        is in the database, the form should be valid.
        """
        c = Client()
        c.login(username='admin', password='admin')
        POST_response = c.post(self.url, self.POST_data)

        # We know from the HTTP 302 that it worked.
        self.assertStatusCodeEquals(POST_response, 302)

class EditUsersDeniedSometimesTestCase(AdministrationBaseTestCase):
    url = reverse_lazy('localtv_admin_users')

    def test_POST_rejects_first_admin_beyond_superuser(self):
        """
        A POST to the users view with a POST['submit'] of 'Add' and a
        successful form should create a new user and redirect the user back to
        the management page.  If the password isn't specified,
        User.has_unusable_password() should be True.
        """
        self.site_settings.tier_name = 'basic'
        self.site_settings.save()
        c = Client()
        c.login(username="superuser", password="superuser")
        POST_data = {
            'submit': 'Add',
            'username': 'new',
            'email': 'new@testserver.local',
            'role': 'admin',
            }
        response = c.post(self.url, POST_data)
        self.assertStatusCodeEquals(response, 200)
        self.assertFalse(response.context['add_user_form'].is_valid())

        # but with 'premium' it works
        self.site_settings.tier_name = 'premium'
        self.site_settings.save()

        c = Client()
        c.login(username="admin", password="admin")
        POST_data = {
            'submit': 'Add',
            'username': 'new',
            'email': 'new@testserver.local',
            'role': 'admin',
            }
        response = c.post(self.url, POST_data)
        self.assertStatusCodeEquals(response, 302)
>>>>>>> 33dd1630

# -----------------------------------------------------------------------------
# Design administration tests
# -----------------------------------------------------------------------------


class EditSettingsAdministrationTestCase(AdministrationBaseTestCase):

    url = reverse_lazy('localtv_admin_settings')

    def setUp(self):
        AdministrationBaseTestCase.setUp(self)
        self.POST_data = {
            'title': self.site_settings.site.name,
            'tagline': self.site_settings.tagline,
            'about_html': self.site_settings.about_html,
            'sidebar_html': self.site_settings.sidebar_html,
            'footer_html': self.site_settings.footer_html,
            'css': self.site_settings.css}

    def test_GET(self):
        """
        A GET request to the edit_settings view should render the
        'localtv/admin/edit_settings.html' template and include a form.
        """
        c = Client()
        c.login(username='admin', password='admin')
        response = c.get(self.url)
        self.assertStatusCodeEquals(response, 200)
        self.assertEqual(response.templates[0].name,
                          'localtv/admin/edit_settings.html')
        self.assertTrue('form' in response.context[0])

    def test_POST_title_failure(self):
        """
        A POST request to the edit_settings view with an invalid form
        should rerender the template and include the form errors.
        """
        c = Client()
        c.login(username='admin', password='admin')
        self.POST_data['title'] = ''
        POST_response = c.post(self.url, )

        self.assertStatusCodeEquals(POST_response, 200)
        self.assertEqual(POST_response.templates[0].name,
                          'localtv/admin/edit_settings.html')
        self.assertFalse(POST_response.context['form'].is_valid())

    def test_POST_title_long_title(self):
        """
        A POST request to the edit design view with a long (>50 character)
        title should give a form error, not a 500 error.
        """
        c = Client()
        c.login(username='admin', password='admin')
        self.POST_data['title'] = 'New Title' * 10

        POST_response = c.post(self.url, self.POST_data)

        self.assertStatusCodeEquals(POST_response, 200)
        self.assertEqual(POST_response.templates[0].name,
                          'localtv/admin/edit_settings.html')
        self.assertFalse(POST_response.context['form'].is_valid())

    def test_POST_succeed(self):
        """
        A POST request to the edit_settings view with a valid form should save
        the data and redirect back to the edit_settings view.
        """
        c = Client()
        c.login(username='admin', password='admin')
        self.POST_data.update({
                'title': 'New Title',
                'tagline': 'New Tagline',
                'about_html': 'New About',
                'sidebar_html': 'New Sidebar',
                'footer_html': 'New Footer',
                'logo': file(self._data_file('logo.png')),
                'background': file(self._data_file('logo.png')),
                'display_submit_button': 'yes',
                'submission_requires_login': 'yes',
                'use_original_date': '',
                'css': 'New Css',
                'screen_all_comments': 'yes',
                'comments_required_login': 'yes'})

        POST_response = c.post(self.url, self.POST_data)

        self.assertStatusCodeEquals(POST_response, 302)
        self.assertEqual(POST_response['Location'],
                          'http://%s%s' % (
                'testserver',
                self.url))

        site_settings = SiteSettings.objects.get(
            pk=self.site_settings.pk)
        self.assertEqual(site_settings.site.name, 'New Title')
        self.assertEqual(site_settings.tagline, 'New Tagline')
        self.assertEqual(site_settings.about_html, 'New About')
        self.assertEqual(site_settings.sidebar_html, 'New Sidebar')
        self.assertEqual(site_settings.footer_html, 'New Footer')
        self.assertEqual(site_settings.css, 'New Css')
        self.assertTrue(site_settings.display_submit_button)
        self.assertTrue(site_settings.submission_requires_login)
        self.assertFalse(site_settings.use_original_date)
        self.assertTrue(site_settings.screen_all_comments)
        self.assertTrue(site_settings.comments_required_login)

        logo_data = file(self._data_file('logo.png')).read()
        site_settings.logo.open()
        self.assertEqual(site_settings.logo.read(), logo_data)
        site_settings.background.open()
        self.assertEqual(site_settings.background.read(), logo_data)

    def test_POST_logo_background_long_name(self):
        """
        If the logo or background images have a long name, they should be
        chopped off at 25 characters.
        """
        name = 'x' * 200 + '.png'
        c = Client()
        c.login(username='admin', password='admin')
        self.POST_data.update({
                'logo': File(file(self._data_file('logo.png')), name),
                'background': File(file(self._data_file('logo.png')), name)
                })
        POST_response = c.post(self.url, self.POST_data)

        self.assertStatusCodeEquals(POST_response, 302)
        self.assertEqual(POST_response['Location'],
                          'http://%s%s' % (
                'testserver',
                self.url))

        site_settings = SiteSettings.objects.get(
            pk=self.site_settings.pk)
        logo_data = file(self._data_file('logo.png')).read()
        site_settings.logo.open()
        self.assertEqual(site_settings.logo.read(), logo_data)
        site_settings.background.open()
        self.assertEqual(site_settings.background.read(), logo_data)

        logo_name = site_settings.logo.name
        background_name = site_settings.background.name
        # don't send them again, and make sure the names stay the same
        del self.POST_data['logo']
        del self.POST_data['background']

        POST_response = c.post(self.url, self.POST_data)
        self.assertStatusCodeEquals(POST_response, 302)
        self.assertEqual(POST_response['Location'],
                          'http://%s%s' % (
                'testserver',
                self.url))

        site_settings = SiteSettings.objects.get(
            pk=self.site_settings.pk)
        self.assertEqual(site_settings.logo.name, logo_name)
        self.assertEqual(site_settings.background.name,
                          background_name)

    def test_POST_delete_background(self):
        """
        A POST request to the edit_content view with POST['delete_background']
        should remove the background image and redirect back to the edit
        design view.
        """
        self.site_settings.background = File(file(self._data_file('logo.png')))
        self.site_settings.save()

        c = Client()
        c.login(username='admin', password='admin')
        self.POST_data['delete_background'] = 'yes'
        POST_response = c.post(self.url, self.POST_data)

        self.assertStatusCodeEquals(POST_response, 302)
        self.assertEqual(POST_response['Location'],
                          'http://%s%s' % (
                'testserver',
                self.url))

        site_settings = SiteSettings.objects.get(
            pk=self.site_settings.pk)
        self.assertEqual(site_settings.background, '')

    def test_POST_delete_background_missing(self):
        """
        A POST request to the edit_content view with POST['delete_background']
        but no background just redirect back to the edit
        design view.
        """
        c = Client()
        c.login(username='admin', password='admin')
        self.POST_data['delete_background'] = 'yes'
        POST_response = c.post(self.url, self.POST_data)

        self.assertStatusCodeEquals(POST_response, 302)
        self.assertEqual(POST_response['Location'],
                          'http://%s%s' % (
                'testserver',
                self.url))

        site_settings = SiteSettings.objects.get(
            pk=self.site_settings.pk)
        self.assertEqual(site_settings.background, '')


# -----------------------------------------------------------------------------
# Flatpage administration tests
# -----------------------------------------------------------------------------


class FlatPageAdministrationTestCase(AdministrationBaseTestCase):

    fixtures = AdministrationBaseTestCase.fixtures + [
        'flatpages']

    url = reverse_lazy('localtv_admin_flatpages')

    def test_GET(self):
        """
        A GET request to the flatpage view should render the
        'localtv/admin/flatpages.html' template and include a formset
        for the flatpages and a form to add a new page.
        """
        c = Client()
        c.login(username='admin', password='admin')
        response = c.get(self.url)
        self.assertStatusCodeEquals(response, 200)
        self.assertEqual(response.templates[0].name,
                          'localtv/admin/flatpages.html')
        self.assertTrue('formset' in response.context[0])
        self.assertTrue('form' in response.context[0])

    def test_POST_add_failure(self):
        """
        A POST to the flatpages view with a POST['submit'] value of 'Add' but
        a failing form should rerender the template.
        """
        c = Client()
        c.login(username='admin', password='admin')
        response = c.post(self.url,
                          {'submit': 'Add'})
        self.assertStatusCodeEquals(response, 200)
        self.assertEqual(response.templates[0].name,
                          'localtv/admin/flatpages.html')
        self.assertTrue('formset' in response.context[0])
        self.assertTrue(
            getattr(response.context[0]['form'],
                    'errors') is not None)

    def test_POST_save_failure(self):
        """
        A POST to the flatpages view with a POST['submit'] value of 'Save' but
        a failing formset should rerender the template.
        """
        c = Client()
        c.login(username='admin', password='admin')
        response = c.get(self.url)
        self.assertStatusCodeEquals(response, 200)
        self.assertEqual(response.templates[0].name,
                          'localtv/admin/flatpages.html')
        self.assertTrue(
            getattr(response.context[0]['formset'], 'errors') is not None)
        self.assertTrue('form' in response.context[0])

    def test_POST_add(self):
        """
        A POST to the flatpages view with a POST['submit'] of 'Add' and a
        successful form should create a new category and redirect the user back
        to the management page.
        """
        c = Client()
        c.login(username="admin", password="admin")
        POST_data = {
            'submit': 'Add',
            'title': 'new flatpage',
            'url': '/flatpage/',
            'content': 'flatpage content',
            }
        response = c.post(self.url, POST_data)
        self.assertStatusCodeEquals(response, 302)
        self.assertEqual(response['Location'],
                          'http://%s%s?successful' % (
                'testserver',
                self.url))

        new = FlatPage.objects.order_by('-id')[0]

        self.assertEqual(list(new.sites.all()), [self.site_settings.site])

        for key, value in POST_data.items():
            if key == 'submit':
                pass
            else:
                self.assertEqual(getattr(new, key), value)

    def test_POST_add_existing_flatpage(self):
        """
        The admin should not be able to add a flatpage representing an existing
        flatpage.
        """
        c = Client()
        c.login(username="admin", password="admin")
        POST_data = {
            'submit': 'Add',
            'title': 'flatpage',
            'url': '/flatpage0/',
            'content': 'flatpage content',
            }
        response = c.post(self.url, POST_data)
        self.assertStatusCodeEquals(response, 200)
        self.assertEqual(response.templates[0].name,
                          'localtv/admin/flatpages.html')
        self.assertTrue('formset' in response.context[0])
        self.assertTrue(
            getattr(response.context[0]['form'],
                    'errors') is not None)

    def test_POST_add_existing_view(self):
        """
        The admin should not be able to add a flatpage representing an existing
        view.
        """
        c = Client()
        c.login(username="admin", password="admin")
        POST_data = {
            'submit': 'Add',
            'title': 'flatpage',
            'url': self.url,
            'content': 'flatpage content',
            }
        response = c.post(self.url, POST_data)
        self.assertStatusCodeEquals(response, 200)
        self.assertEqual(response.templates[0].name,
                          'localtv/admin/flatpages.html')
        self.assertTrue('formset' in response.context[0])
        self.assertTrue(
            getattr(response.context[0]['form'],
                    'errors') is not None)

    def test_POST_save_no_changes(self):
        """
        A POST to the flatpagess view with a POST['submit'] of 'Save' and a
        successful formset should update the category data.  The default values
        of the formset should not change the values of any of the Categorys.
        """
        c = Client()
        c.login(username="admin", password="admin")

        old_flatpages = FlatPage.objects.values()

        GET_response = c.get(self.url)
        formset = GET_response.context['formset']

        POST_response = c.post(self.url, self._POST_data_from_formset(
                formset,
                submit='Save'))

        self.assertStatusCodeEquals(POST_response, 302)
        self.assertEqual(POST_response['Location'],
                          'http://%s%s?successful' % (
                'testserver',
                self.url))

        for old, new in zip(old_flatpages, FlatPage.objects.values()):
            self.assertEqual(old, new)

    def test_POST_save_changes(self):
        """
        A POST to the flatpages view with a POST['submit'] of 'Save' and a
        successful formset should update the category data.
        """
        c = Client()
        c.login(username="admin", password="admin")

        GET_response = c.get(self.url)
        formset = GET_response.context['formset']
        POST_data = self._POST_data_from_formset(formset,
                                                 submit='Save')


        POST_data['form-0-title'] = 'New Title'
        POST_data['form-0-url'] = '/newflatpage/'
        POST_data['form-1-content'] = 'New Content'

        POST_response = c.post(self.url, POST_data)
        self.assertStatusCodeEquals(POST_response, 302)
        self.assertEqual(POST_response['Location'],
                          'http://%s%s?successful' % (
                'testserver',
                self.url))

        self.assertEqual(FlatPage.objects.count(), 5) # no one got added

        new_url = FlatPage.objects.get(url='/newflatpage/')
        self.assertEqual(new_url.pk, 1)
        self.assertEqual(new_url.title, 'New Title')

        new_content = FlatPage.objects.get(url='/flatpage1/')
        self.assertEqual(new_content.content, 'New Content')

    def test_POST_delete(self):
        """
        A POST to the flatpages view with a POST['submit'] of 'Save' and a
        successful formset should update the flatpages data.  If form-*-DELETE
        is present, that page should be removed.
        """
        c = Client()
        c.login(username="admin", password="admin")

        GET_response = c.get(self.url)
        formset = GET_response.context['formset']
        POST_data = self._POST_data_from_formset(formset,
                                                 submit='Save')

        POST_data['form-0-DELETE'] = 'yes'
        POST_data['form-1-DELETE'] = 'yes'
        POST_data['form-2-DELETE'] = 'yes'

        POST_response = c.post(self.url, POST_data)
        self.assertStatusCodeEquals(POST_response, 302)
        self.assertEqual(POST_response['Location'],
                          'http://%s%s?successful' % (
                'testserver',
                self.url))

        # three flatpages got removed
        self.assertEqual(FlatPage.objects.count(), 2)

    def test_POST_bulk_delete(self):
        """
        A POST request to the flatpages view with a valid formset and a
        POST['bulk_action'] of 'delete' should reject the videos with the bulk
        option checked.
        """
        c = Client()
        c.login(username='admin', password='admin')
        response = c.get(self.url)
        formset = response.context['formset']
        POST_data = self._POST_data_from_formset(formset)

        POST_data['form-0-BULK'] = 'yes'
        POST_data['form-1-BULK'] = 'yes'
        POST_data['form-2-BULK'] = 'yes'
        POST_data['submit'] = 'Apply'
        POST_data['bulk_action'] = 'delete'

        POST_response = c.post(self.url, POST_data)
        self.assertStatusCodeEquals(POST_response, 302)
        self.assertEqual(POST_response['Location'],
                          'http://%s%s?successful' % (
                'testserver',
                self.url))


        # three flatpages got removed
        self.assertEqual(FlatPage.objects.count(), 2)


class AdminDashboardLoadsWithoutError(BaseTestCase):
    url = reverse_lazy('localtv_admin_index')

    def test(self):
        """
        This view should have status code 200 for an admin.

        (This is there to make sure we at least *cover* the index view.)
        """
        self.assertRequiresAuthentication(self.url)

        c = Client()
        c.login(username='admin', password='admin')
        response = c.get(self.url)
        self.assertStatusCodeEquals(response, 200)<|MERGE_RESOLUTION|>--- conflicted
+++ resolved
@@ -2919,96 +2919,6 @@
             pk=POST_data['form-1-id'])
         self.assertTrue(video2.last_featured is None)
 
-<<<<<<< HEAD
-=======
-# ----------------------------------
-# Administration tests with tiers
-# ----------------------------------
-
-def naysayer(*args, **kwargs):
-    return False
-
-class EditSettingsDeniedSometimesTestCase(AdministrationBaseTestCase):
-
-    url = reverse_lazy('localtv_admin_settings')
-
-    def setUp(self):
-        AdministrationBaseTestCase.setUp(self)
-        self.POST_data = {
-            'title': self.site_settings.site.name,
-            'tagline': self.site_settings.tagline,
-            'about_html': self.site_settings.about_html,
-            'sidebar_html': self.site_settings.sidebar_html,
-            'footer_html': self.site_settings.footer_html,
-            'css': self.site_settings.css}
-
-    @mock.patch('localtv.tiers.Tier.permit_custom_css', naysayer)
-    def test_POST_css_failure(self):
-        """
-        When CSS is not permitted, the POST should fail with a validation error.
-        """
-        c = Client()
-        c.login(username='admin', password='admin')
-        self.POST_data['css'] = 'new css'
-        POST_response = c.post(self.url, self.POST_data)
-
-        self.assertStatusCodeEquals(POST_response, 200)
-        self.assertEqual(POST_response.templates[0].name,
-                          'localtv/admin/edit_settings.html')
-        self.assertFalse(POST_response.context['form'].is_valid())
-
-    @mock.patch('localtv.tiers.Tier.permit_custom_css', naysayer)
-    def test_POST_css_succeeds_when_same_as_db_contents(self):
-        """
-        When CSS is not permitted, but we send the same CSS as what
-        is in the database, the form should be valid.
-        """
-        c = Client()
-        c.login(username='admin', password='admin')
-        POST_response = c.post(self.url, self.POST_data)
-
-        # We know from the HTTP 302 that it worked.
-        self.assertStatusCodeEquals(POST_response, 302)
-
-class EditUsersDeniedSometimesTestCase(AdministrationBaseTestCase):
-    url = reverse_lazy('localtv_admin_users')
-
-    def test_POST_rejects_first_admin_beyond_superuser(self):
-        """
-        A POST to the users view with a POST['submit'] of 'Add' and a
-        successful form should create a new user and redirect the user back to
-        the management page.  If the password isn't specified,
-        User.has_unusable_password() should be True.
-        """
-        self.site_settings.tier_name = 'basic'
-        self.site_settings.save()
-        c = Client()
-        c.login(username="superuser", password="superuser")
-        POST_data = {
-            'submit': 'Add',
-            'username': 'new',
-            'email': 'new@testserver.local',
-            'role': 'admin',
-            }
-        response = c.post(self.url, POST_data)
-        self.assertStatusCodeEquals(response, 200)
-        self.assertFalse(response.context['add_user_form'].is_valid())
-
-        # but with 'premium' it works
-        self.site_settings.tier_name = 'premium'
-        self.site_settings.save()
-
-        c = Client()
-        c.login(username="admin", password="admin")
-        POST_data = {
-            'submit': 'Add',
-            'username': 'new',
-            'email': 'new@testserver.local',
-            'role': 'admin',
-            }
-        response = c.post(self.url, POST_data)
-        self.assertStatusCodeEquals(response, 302)
->>>>>>> 33dd1630
 
 # -----------------------------------------------------------------------------
 # Design administration tests
