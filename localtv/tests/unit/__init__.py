--- conflicted
+++ resolved
@@ -16,10 +16,6 @@
 # along with Miro Community. If not, see <http://www.gnu.org/licenses/>.
 
 from localtv.tests.unit.search import *
-<<<<<<< HEAD
 from localtv.tests.unit.submit_video import *
 from localtv.tests.unit.tasks import *
-=======
-from localtv.tests.unit.tasks import *
 from localtv.tests.unit.search_indexes import *
->>>>>>> b6f98b2c
