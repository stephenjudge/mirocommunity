--- conflicted
+++ resolved
@@ -16,8 +16,5 @@
 # along with Miro Community. If not, see <http://www.gnu.org/licenses/>.
 
 from localtv.tests.unit.search import *
-<<<<<<< HEAD
 from localtv.tests.unit.submit_video import *
-=======
 from localtv.tests.unit.tasks import *
->>>>>>> d58d3fd8
