# Copyright 2009 - Participatory Culture Foundation
# 
# This file is part of Miro Community.
# 
# Miro Community is free software: you can redistribute it and/or modify it
# under the terms of the GNU Affero General Public License as published by
# the Free Software Foundation, either version 3 of the License, or (at your
# option) any later version.
# 
# Miro Community is distributed in the hope that it will be useful,
# but WITHOUT ANY WARRANTY; without even the implied warranty of
# MERCHANTABILITY or FITNESS FOR A PARTICULAR PURPOSE.  See the
# GNU Affero General Public License for more details.
# 
# You should have received a copy of the GNU Affero General Public License
# along with Miro Community.  If not, see <http://www.gnu.org/licenses/>.

import datetime
import email.utils
import httplib
import re
import urllib
import urllib2
import urlparse
<<<<<<< HEAD
import mimetypes
=======
import base64
import os
import types
>>>>>>> 94e495b8
try:
    from PIL import Image
except ImportError:
    import Image
import StringIO
import time
from xml.sax.saxutils import unescape
from BeautifulSoup import BeautifulSoup

from django.db import models
from django.conf import settings
from django.contrib import admin
from django.contrib.auth.models import User
from django.contrib.comments.moderation import CommentModerator, moderator
from django.contrib.sites.models import Site
from django.core import cache
from django.core.files.base import ContentFile
from django.core.files.storage import default_storage
from django.core.mail import EmailMessage
from django.core.signals import request_finished
import django.dispatch
from django.core.validators import ipv4_re
from django.template import mark_safe, Context, loader
from django.template.defaultfilters import slugify

import bitly
import feedparser
import vidscraper
from notification import models as notification
import tagging

from localtv.templatetags.filters import sanitize
from localtv import util
import localtv.tiers

def delete_if_exists(path):
    if default_storage.exists(path):
        default_storage.delete(path)

# the difference between unapproved and rejected is that unapproved simply
# hasn't been looked at by an administrator yet.
VIDEO_STATUS_UNAPPROVED = FEED_STATUS_UNAPPROVED =0
VIDEO_STATUS_ACTIVE = FEED_STATUS_ACTIVE = 1
VIDEO_STATUS_REJECTED = FEED_STATUS_REJECTED = 2
VIDEO_STATUS_PENDING_THUMBNAIL = FEED_STATUS_PENDING_THUMBNAIL = 3

VIDEO_STATUSES = FEED_STATUSES = (
    (VIDEO_STATUS_UNAPPROVED, 'Unapproved'),
    (VIDEO_STATUS_ACTIVE, 'Active'),
    (VIDEO_STATUS_REJECTED, 'Rejected'),
    (VIDEO_STATUS_PENDING_THUMBNAIL, 'Waiting on thumbnail'))

SITE_STATUS_DISABLED = 0
SITE_STATUS_ACTIVE = 1

SITE_STATUSES = (
    (SITE_STATUS_DISABLED, 'Disabled'),
    (SITE_STATUS_ACTIVE, 'Active'))

THUMB_SIZES = [ # for backwards, compatibility; it's now a class variable
    (534, 430), # behind a video
    (375, 295), # featured on frontpage
    (140, 110),
    (364, 271), # main thumb
    (222, 169), # medium thumb
    (88, 68),   # small thumb
    ]

FORCE_HEIGHT_CROP = 1 # arguments for thumbnail resizing
FORCE_HEIGHT_PADDING = 2

VIDEO_SERVICE_REGEXES = (
    ('YouTube', r'http://gdata\.youtube\.com/feeds/'),
    ('YouTube', r'http://(www\.)?youtube\.com/'),
    ('blip.tv', r'http://(.+\.)?blip\.tv/'),
    ('Vimeo', r'http://(www\.)?vimeo\.com/'),
    ('Dailymotion', r'http://(www\.)?dailymotion\.com/rss'))

class Error(Exception): pass
class CannotOpenImageUrl(Error): pass


class BitLyWrappingURLField(models.URLField):
    def get_db_prep_value(self, value):
        if not getattr(settings, 'BITLY_LOGIN'):
            return value
        if len(value) <= self.max_length: # short enough to save
            return value
        api = bitly.Api(login=settings.BITLY_LOGIN,
                        apikey=settings.BITLY_API_KEY)
        try:
            return unicode(api.shorten(value))
        except bitly.BitlyError:
            return unicode(value)[:self.max_length]

from south.modelsinspector import add_introspection_rules
add_introspection_rules([], ["^localtv\.models\.BitLyWrappingURLField"])

class Thumbnailable(models.Model):
    """
    A type of Model that has thumbnails generated for it.
    """
    has_thumbnail = models.BooleanField(default=False)
    thumbnail_extension = models.CharField(max_length=8, blank=True)

    class Meta:
        abstract = True

    def save_thumbnail_from_file(self, content_thumb):
        """
        Takes an image file-like object and stores it as the thumbnail for this
        video item.
        """
        try:
            pil_image = Image.open(content_thumb)
        except IOError:
            raise CannotOpenImageUrl('An image could not be loaded')

        # save an unresized version, overwriting if necessary
        delete_if_exists(
            self.get_original_thumb_storage_path())

        self.thumbnail_extension = pil_image.format.lower()
        default_storage.save(
            self.get_original_thumb_storage_path(),
            content_thumb)

        if hasattr(content_thumb, 'temporary_file_path'):
            # might have gotten moved by Django's storage system, so it might
            # be invalid now.  to make sure we've got a valid file, we reopen
            # under the new path
            content_thumb.close()
            content_thumb = default_storage.open(
                self.get_original_thumb_storage_path())
            pil_image = Image.open(content_thumb)

        # save any resized versions
        self.resize_thumbnail(pil_image)
        self.has_thumbnail = True
        self.save()

    def resize_thumbnail(self, thumb, resized_images=None):
        """
        Creates resized versions of the video's thumbnail image
        """
        if not thumb:
            thumb = Image.open(
                default_storage.open(self.get_original_thumb_storage_path()))
        if resized_images is None:
            resized_images = localtv.util.resize_image_returning_list_of_content_files(
                thumb, self.THUMB_SIZES)
        for ( (width, height), cf_image) in resized_images:
            # write file, deleting old thumb if it exists
            delete_if_exists(
                self.get_resized_thumb_storage_path(width, height))
            default_storage.save(
                self.get_resized_thumb_storage_path(width, height),
                cf_image)

    def get_original_thumb_storage_path(self):
        """
        Return the path for the original thumbnail, relative to the default
        file storage system.
        """
        return 'localtv/%s_thumbs/%s/orig.%s' % (
            self._meta.object_name.lower(),
            self.id, self.thumbnail_extension)

    def get_resized_thumb_storage_path(self, width, height):
        """
        Return the path for the a thumbnail of a resized width and height,
        relative to the default file storage system.
        """
        return 'localtv/%s_thumbs/%s/%sx%s.png' % (
            self._meta.object_name.lower(),
            self.id, width, height)

    def delete_thumbnails(self):
        self.has_thumbnail = False
        delete_if_exists(self.get_original_thumb_storage_path())
        for size in self.THUMB_SIZES:
            delete_if_exists(
                self.get_resized_thumb_storage_path(*size[:2]))
        self.thumbnail_extension = ''
        self.save()

    def delete(self, *args, **kwargs):
        self.delete_thumbnails()
        super(Thumbnailable, self).delete(*args, **kwargs)



SITE_LOCATION_CACHE = {}

class SiteLocationManager(models.Manager):
    def get_current(self):
        sid = settings.SITE_ID
        try:
            current_site_location = SITE_LOCATION_CACHE[sid]
        except KeyError:
            current_site_location = self.select_related().get(site__pk=sid)
            SITE_LOCATION_CACHE[sid] = current_site_location
        return current_site_location

    def get(self, **kwargs):
        if 'site' in kwargs:
            site= kwargs.pop('site')
            if not isinstance(site, (int, long, basestring)):
                site = site.id
            site = int(site)
            try:
                return SITE_LOCATION_CACHE[site]
            except KeyError:
                pass
        site_location = models.Manager.get(self, **kwargs)
        SITE_LOCATION_CACHE[site_location.site_id] = site_location
        return site_location

    def clear_cache(self):
        global SITE_LOCATION_CACHE
        SITE_LOCATION_CACHE = {}

class TierInfoManager(models.Manager):
    def get_current(self):
        current_site_location = SiteLocation.objects.get_current()
        tier_info, _ = TierInfo.objects.get_or_create(
            sitelocation = current_site_location)
        return tier_info

class TierInfo(models.Model):
    payment_due_date = models.DateTimeField(null=True, blank=True)
    free_trial_available = models.BooleanField(default=True)
    free_trial_started_on = models.DateTimeField(null=True, blank=True)
    in_free_trial = models.BooleanField(default=False)
    payment_secret = models.CharField(max_length=255, default='',blank=True) # This is part of payment URLs.
    current_paypal_profile_id = models.CharField(max_length=255, default='',blank=True) # NOTE: When using this, fill it if it seems blank.
    video_allotment_warning_sent = models.BooleanField(default=False)
    free_trial_warning_sent = models.BooleanField(default=False)
    already_sent_welcome_email = models.BooleanField(default=False)
    inactive_site_warning_sent = models.BooleanField(default=False)
    user_has_successfully_performed_a_paypal_transaction = models.BooleanField(default=False)
    already_sent_tiers_compliance_email = models.BooleanField(default=False)
    fully_confirmed_tier_name = models.CharField(max_length=255, default='', blank=True)
    should_send_welcome_email_on_paypal_event = models.BooleanField(default=False)
    sitelocation = models.OneToOneField('SiteLocation')
    objects = TierInfoManager()

    def get_payment_secret(self):
        '''The secret had better be non-empty. So we make it non-empty right here.'''
        if self.payment_secret:
            return self.payment_secret
        # Guess we had better fill it.
        self.payment_secret = base64.b64encode(os.urandom(16))
        self.save()
        return self.payment_secret

    def site_is_subsidized(self):
        return (self.current_paypal_profile_id == 'subsidized')

    def set_to_subsidized(self):
        assert not self.current_paypal_profile_id
        self.current_paypal_profile_id = 'subsidized'

    def time_until_free_trial_expires(self):
        if not self.in_free_trial:
            return None
        if not self.payment_due_date:
            return None

        return (self.datetime.datetime.utcnow() - self.payment_due_date)

class SiteLocation(Thumbnailable):
    """
    An extension to the django.contrib.sites site model, providing
    localtv-specific data.

    Fields:
     - site: A link to the django.contrib.sites.models.Site object
     - logo: custom logo image for this site
     - background: custom background image for this site (unused?)
     - admins: a collection of Users who have access to administrate this
       sitelocation
     - status: one of SITE_STATUSES; either disabled or active
     - sidebar_html: custom html to appear on the right sidebar of many
       user-facing pages.  Can be whatever's most appropriate for the owners of
       said site.
     - footer_html: HTML that appears at the bottom of most user-facing pages.
       Can be whatever's most appropriate for the owners of said site.
     - about_html: HTML to display on the s about page
     - tagline: displays below the s title on most user-facing pages
     - css: The intention here is to allow  to paste in their own CSS
       here from the admin.  Not used presently, though eventually it should
       be.
     - display_submit_button: whether or not we should allow users to see that
       they can submit videos or not (doesn't affect whether or not they
       actually can though)
     - submission_requires_login: whether or not users need to log in to submit
       videos.
     - tier_name: A short string representing the class of site. This relates to paid extras.
    """
    site = models.ForeignKey(Site, unique=True)
    logo = models.ImageField(upload_to='localtv/site_logos', blank=True)
    background = models.ImageField(upload_to='localtv/site_backgrounds',
                                   blank=True)
    admins = models.ManyToManyField('auth.User', blank=True,
                                    related_name='admin_for')
    status = models.IntegerField(
        choices=SITE_STATUSES, default=SITE_STATUS_ACTIVE)
    sidebar_html = models.TextField(blank=True)
    footer_html = models.TextField(blank=True)
    about_html = models.TextField(blank=True)
    tagline = models.CharField(max_length=250, blank=True)
    css = models.TextField(blank=True)
    display_submit_button = models.BooleanField(default=True)
    submission_requires_login = models.BooleanField(default=False)
    playlists_enabled = models.IntegerField(default=1)
    tier_name = models.CharField(max_length=255, default='basic', blank=False, choices=localtv.tiers.CHOICES)
    hide_get_started = models.BooleanField(default=False)

    # ordering options
    use_original_date = models.BooleanField(
        default=True,
        help_text="If set, use the original date the video was posted.  "
        "Otherwise, use the date the video was added to this site.")

    # comments options
    screen_all_comments = models.BooleanField(
        verbose_name='Hold comments for moderation',
        default=True,
        help_text="Hold all comments for moderation by default?")
    comments_required_login = models.BooleanField(
        default=False,
        verbose_name="Require Login",
        help_text="If True, comments require the user to be logged in.")

    objects = SiteLocationManager()

    THUMB_SIZES = [
        (88, 68, False),
        (140, 110, False),
        (222, 169, False),
        (130, 110, FORCE_HEIGHT_PADDING) # Facebook
        ]

    def __unicode__(self):
        return '%s (%s)' % (self.site.name, self.site.domain)

    def add_queued_mail(self, data):
        if not hasattr(self, '_queued_mail'):
            self._queued_mail = []
        self._queued_mail.append(data)

    def get_queued_mail_destructively(self):
        ret = getattr(self, '_queued_mail', [])
        self._queued_mail = []
        return ret

    @staticmethod
    def enforce_tiers(override_setting=None):
        '''If the admin has set LOCALTV_DISABLE_TIERS_ENFORCEMENT to a True value,
        then this function returns False. Otherwise, it returns True.'''
        if override_setting is None:
            disabled = getattr(settings, 'LOCALTV_DISABLE_TIERS_ENFORCEMENT', False)
        else:
            disabled = override_setting

        if disabled:
            # Well, hmm. If the site admin participated in a PayPal transaction, then we
            # actually will enforce the tiers.
            #
            # Go figure.
            tierdata = TierInfo.objects.get_current()
            if tierdata.user_has_successfully_performed_a_paypal_transaction:
                return True # enforce it.

        # Generally, we just negate the "disabled" boolean.
        return not disabled

    def user_is_admin(self, user):
        """
        Return True if the given User is an admin for this SiteLocation.
        """
        if not user.is_authenticated() or not user.is_active:
            return False

        if user.is_superuser:
            return True

        return bool(self.admins.filter(pk=user.pk).count())

    def save(self, *args, **kwargs):
        SITE_LOCATION_CACHE[self.site_id] = self
        return models.Model.save(self, *args, **kwargs)

    def get_tier(self):
        return localtv.tiers.Tier(self.tier_name)

    def get_fully_confirmed_tier(self):
        # If we are in a transitional state, then we would have stored
        # the last fully confirmed tier name in an unusual column.
        tierdata = TierInfo.objects.get_current()
        if tierdata.fully_confirmed_tier_name:
            return localtv.tiers.Tier(tierdata.fully_confirmed_tier_name)
        return None

    def get_css_for_display_if_permitted(self):
        '''This function checks the site tier, and if permitted, returns the
        custom CSS the admin has set.

        If that is not permitted, it returns the empty unicode string.'''
        if (not self.enforce_tiers() or
            self.get_tier().permit_custom_css()):
            # Sweet.
            return self.css
        else:
            # Silenced.
            return u''


class WidgetSettings(Thumbnailable):
    """
    A Model which represents the options for controlling the widget creator.
    """
    site = models.OneToOneField(Site)

    title = models.CharField(max_length=250, blank=True)
    title_editable = models.BooleanField(default=True)

    icon = models.ImageField(upload_to='localtv/widget_icon', blank=True)
    icon_editable = models.BooleanField(default=False)

    css = models.FileField(upload_to='localtv/widget_css', blank=True)
    css_editable = models.BooleanField(default=False)

    bg_color = models.CharField(max_length=20, blank=True)
    bg_color_editable = models.BooleanField(default=False)

    text_color = models.CharField(max_length=20, blank=True)
    text_color_editable = models.BooleanField(default=False)

    border_color = models.CharField(max_length=20, blank=True)
    border_color_editable = models.BooleanField(default=False)

    THUMB_SIZES = [
        (88, 68, False),
        (140, 110, False),
        (222, 169, False),
        ]

    def get_title_or_reasonable_default(self):
        # Is the title worth using? If so, use that.
        use_title = True
        if self.title.endswith('example.com'):
            use_title = False
        if not self.title:
            use_title = False

        # Okay, so either we return the title, or a sensible default
        if use_title:
            return self.title
        return self.generate_reasonable_default_title()

    def generate_reasonable_default_title(self):
        prefix = 'Watch Videos on %s'

        # Now, work on calculating what goes at the end.
        site = Site.objects.get_current()

        # The default suffix is a self-link. If the site name and
        # site domain are plausible, do that.
        if ((site.name and site.name.lower() != 'example.com') and
            (site.domain and site.domain.lower() != 'example.com')):
            suffix = '<a href="http://%s/">%s</a>' % (
                site.domain, site.name)

        # First, we try the site name, if that's a nice string.
        elif site.name and site.name.lower() != 'example.com':
            suffix = site.name

        # Else, we try the site domain, if that's not example.com
        elif site.domain.lower() != 'example.com':
            suffix = site.domain

        else:
            suffix = 'our video site'

        return prefix % suffix

class Source(Thumbnailable):
    """
    An abstract base class to represent things which are sources of multiple
    videos.  Current subclasses are Feed and SavedSearch.
    """
    id = models.AutoField(primary_key=True)
    site = models.ForeignKey(Site)
    auto_approve = models.BooleanField(default=False)
    user = models.ForeignKey('auth.User', null=True, blank=True)
    auto_categories = models.ManyToManyField("Category", blank=True)
    auto_authors = models.ManyToManyField("auth.User", blank=True,
                                          related_name='auto_%(class)s_set')

    THUMB_SIZES = THUMB_SIZES

    class Meta:
        abstract = True

class Feed(Source):
    """
    Feed to pull videos in from.

    If the same feed is used on two different , they will require two
    separate entries here.

    Fields:
      - feed_url: The location of this field
      - site: which site this feed belongs to
      - name: human readable name for this feed
      - webpage: webpage that this feed\'s content is associated with
      - description: human readable description of this item
      - last_updated: last time we ran self.update_items()
      - when_submitted: when this feed was first registered on this site
      - status: one of FEED_STATUSES, either unapproved, active, or rejected
      - etag: used to see whether or not the feed has changed since our last
        update.
      - auto_approve: whether or not to set all videos in this feed to approved
        during the import process
      - user: a user that submitted this feed, if any
      - auto_categories: categories that are automatically applied to videos on
        import
      - auto_authors: authors that are automatically applied to videos on
        import
    """
    feed_url = models.URLField(verify_exists=False)
    name = models.CharField(max_length=250)
    webpage = models.URLField(verify_exists=False, blank=True)
    description = models.TextField()
    last_updated = models.DateTimeField()
    when_submitted = models.DateTimeField(auto_now_add=True)
    status = models.IntegerField(choices=FEED_STATUSES)
    etag = models.CharField(max_length=250, blank=True)
    avoid_frontpage = models.BooleanField(default=False)
    calculated_source_type = models.CharField(max_length=255, blank=True, default='')

    class Meta:
        unique_together = (
            ('feed_url', 'site'))
        get_latest_by = 'last_updated'

    def __unicode__(self):
        return self.name

    @models.permalink
    def get_absolute_url(self):
        return ('localtv_list_feed', [self.pk])

    def update_items(self, verbose=False, parsed_feed=None,
                     clear_rejected=False):
        """
        Fetch and import new videos from this feed.

        If clear_rejected is True, rejected videos that are part of this
        feed will be deleted and re-imported.
        """
        for i in self._update_items_generator(verbose, parsed_feed,
                                              clear_rejected):
            pass

    def _update_items_generator(self, verbose=False, parsed_feed=None,
                                clear_rejected=False, actually_save_thumbnails=True):
        """
        Fetch and import new videos from this field.  After each imported
        video, we yield a dictionary:
        {'index': the index of the video we've just imported,
         'total': the total number of videos in the feed,
         'video': the Video object we just imported
        }
        """
        if parsed_feed is None:
            parsed_feed = feedparser.parse(self.feed_url, etag=self.etag)

        for index, entry in enumerate(parsed_feed['entries'][::-1]):
            yield self._handle_one_bulk_import_feed_entry(index, parsed_feed, entry, verbose=verbose, clear_rejected=clear_rejected, actually_save_thumbnails=actually_save_thumbnails)

        self._mark_bulk_import_as_done(parsed_feed)

    def default_video_status(self):
        # Check that if we want to add an active
        if self.auto_approve and localtv.tiers.Tier.get().can_add_more_videos():
            initial_video_status = VIDEO_STATUS_ACTIVE
        else:
            initial_video_status = VIDEO_STATUS_UNAPPROVED
        return initial_video_status

    def _handle_one_bulk_import_feed_entry(self, index, parsed_feed, entry, verbose, clear_rejected,
                                           actually_save_thumbnails=True):
        initial_video_status = self.default_video_status()

        skip = False
        guid = entry.get('guid', '')
        if guid and Video.objects.filter(
            feed=self, guid=guid).count():
            skip = 'duplicate guid'
        link = entry.get('link', '')
        for possible_link in entry.links:
            if possible_link.get('rel') == 'via':
                # original URL
                link = possible_link['href']
                break
        if link:
            if clear_rejected:
                for video in Video.objects.filter(
                    status=VIDEO_STATUS_REJECTED,
                    website_url=link):
                    video.delete()
            if Video.objects.filter(
                website_url=link).count():
                skip = 'duplicate link'

        video_data = {
            'name': unescape(entry['title']),
            'guid': guid,
            'site': self.site,
            'description': '',
            'file_url': '',
            'file_url_length': None,
            'file_url_mimetype': '',
            'embed_code': '',
            'flash_enclosure_url': '',
            'when_submitted': datetime.datetime.now(),
            'when_approved': (
                self.auto_approve and datetime.datetime.now() or None),
            'status': initial_video_status,
            'when_published': None,
            'feed': self,
            'website_url': link}

        tags = []
        authors = self.auto_authors.all()

        if entry.get('updated_parsed', None):
            video_data['when_published'] = datetime.datetime(
                *entry.updated_parsed[:6])

        thumbnail_url = util.get_thumbnail_url(entry) or ''
        if thumbnail_url and not urlparse.urlparse(thumbnail_url)[0]:
            thumbnail_url = urlparse.urljoin(parsed_feed.feed.link,
                                             thumbnail_url)
        video_data['thumbnail_url'] = thumbnail_url

        video_enclosure = util.get_first_video_enclosure(entry)
        if video_enclosure:
            file_url = video_enclosure.get('url')
            if file_url:
                file_url = unescape(file_url)
                if not urlparse.urlparse(file_url)[0]:
                    file_url = urlparse.urljoin(parsed_feed.feed.link,
                                                file_url)
                video_data['file_url'] = file_url

                try:
                    file_url_length = int(
                        video_enclosure.get('filesize') or
                        video_enclosure.get('length'))
                except (ValueError, TypeError):
                    file_url_length = None
                video_data['file_url_length'] = file_url_length

                video_data['file_url_mimetype'] = video_enclosure.get(
                    'type')

        if link and not skip:
            try:
                scraped_data = vidscraper.auto_scrape(
                    link,
                    fields=['file_url', 'embed', 'flash_enclosure_url',
                            'publish_date', 'thumbnail_url', 'link',
                            'file_url_is_flaky', 'user', 'user_url',
                            'tags', 'description'])
                if not video_data['file_url']:
                    if not scraped_data.get('file_url_is_flaky'):
                        video_data['file_url'] = scraped_data.get(
                            'file_url') or ''
                video_data['embed_code'] = scraped_data.get('embed')
                video_data['flash_enclosure_url'] = scraped_data.get(
                    'flash_enclosure_url', '')
                video_data['when_published'] = scraped_data.get(
                    'publish_date')
                video_data['description'] = scraped_data.get(
                    'description', '')
                if scraped_data['thumbnail_url']:
                    video_data['thumbnail_url'] = scraped_data.get(
                        'thumbnail_url')

                if scraped_data.get('link'):
                    if (Video.objects.filter(
                            website_url=scraped_data['link']).count()):
                        skip = 'duplicate link (vidscraper)'
                    else:
                        video_data['website_url'] = scraped_data['link']

                tags = scraped_data.get('tags', [])

                if not authors.count() and scraped_data.get('user'):
                    author, created = User.objects.get_or_create(
                        username=scraped_data.get('user'),
                        defaults={'first_name': scraped_data.get('user')})
                    if created:
                        author.set_unusable_password()
                        author.save()
                        util.get_profile_model().objects.create(
                            user=author,
                            website=scraped_data.get('user_url'))
                    authors = [author]

            except vidscraper.errors.Error, e:
                if verbose:
                    print "Vidscraper error: %s" % e

        if not skip:
            if not (video_data['file_url'] or video_data['embed_code']):
                skip = 'invalid'

        if skip:
            if verbose:
                print "Skipping %s: %s" % (entry['title'], skip)
            return {'index': index,
                   'total': len(parsed_feed.entries),
                   'video': None,
                   'skip': skip}


        if not video_data['description']:
            description = entry.get('summary', '')
            for content in entry.get('content', []):
                content_type = content.get('type', '')
                if 'html' in content_type:
                    description = content.value
                    break
            video_data['description'] = description

        if video_data['description']:
            soup = BeautifulSoup(video_data['description'])
            for tag in soup.findAll(
                'div', {'class': "miro-community-description"}):
                video_data['description'] = tag.renderContents()
                break
            video_data['description'] = sanitize(video_data['description'],
                                                 extra_filters=['img'])

        if entry.get('media_player'):
            player = entry['media_player']
            if isinstance(player, basestring):
                video_data['embed_code'] = unescape(player)
            elif player.get('content'):
                video_data['embed_code'] = unescape(player['content'])
            elif 'url' in player and not video_data['embed_code']:
                video_data['embed_code'] = '<embed src="%(url)s">' % player

        video = Video.objects.create(**video_data)
        if verbose:
                print 'Made video %i: %s' % (video.pk, video.name)

        if actually_save_thumbnails:
            try:
                video.save_thumbnail()
            except CannotOpenImageUrl:
                if verbose:
                    print "Can't get the thumbnail for %s at %s" % (
                        video.id, video.thumbnail_url)

        if entry.get('tags') or tags:
            if not tags:
                # Sometimes, entry.tags is just a lousy old
                # string. In that case, do our best to undo the
                # delimiting. For now, all I have seen is
                # space-separated values, so that's what I'm going
                # to go with.
                if type(entry.tags) in types.StringTypes:
                    tags = set(tag.strip() for tag in entry.tags.split())

                else:
                    # Usually, entry.tags is a list of dicts. If so, flatten them out into
                    tags = set(
                        tag['term'] for tag in entry['tags']
                        if tag.get('term'))

            if tags:
                video.tags = util.get_or_create_tags(tags)

        video.categories = self.auto_categories.all()
        video.authors = authors
        video.save()

        return {'index': index,
               'total': len(parsed_feed.entries),
               'video': video}
            
    def _mark_bulk_import_as_done(self, parsed_feed):
        self.etag = parsed_feed.get('etag') or ''
        self.last_updated = datetime.datetime.now()
        self.save()

    def source_type(self):
        return self.calculated_source_type

    def _calculate_source_type(self):
        return _feed__calculate_source_type(self)

    def video_service(self):
        return feed__video_service(self)

def feed__video_service(feed):
    # This implements the video_service method. It's outside the Feed class
    # so we can use it safely from South.
    for service, regexp in VIDEO_SERVICE_REGEXES:
        if re.search(regexp, feed.feed_url, re.I):
            return service

def _feed__calculate_source_type(feed):
    # This implements the _calculate_source_type method. It's outside the Feed
    # class so we can use it safely from South.
    video_service = feed__video_service(feed)
    if video_service is None:
        return u'Feed'
    else:
        return u'User: %s' % video_service

def pre_save_set_calculated_source_type(instance, **kwargs):
    # Always save the calculated_source_type
    instance.calculated_source_type = _feed__calculate_source_type(instance)
    # Plus, if the name changed, we have to recalculate all the Videos that depend on us.
    try:
        v = Feed.objects.get(id=instance.id)
    except Feed.DoesNotExist:
        return instance
    if v.name != instance.name:
        # recalculate all the sad little videos' calculated_source_type
        for vid in instance.video_set.all():
            vid.save()
    return instance
models.signals.pre_save.connect(pre_save_set_calculated_source_type,
                                sender=Feed)

class Category(models.Model):
    """
    A category for videos to be contained in.

    Categoies and tags aren't too different functionally, but categories are
    more strict as they can't be defined by visitors.  Categories can also be
    hierarchical.

    Fields:
     - site: A link to the django.contrib.sites.models.Site object this object
       is bound to
     - name: Name of this category
     - slug: a slugified verison of the name, used to create more friendly URLs
     - logo: An image to associate with this category
     - description: human readable description of this item
     - parent: Reference to another Category.  Allows you to have heirarchical
       categories.
    """
    site = models.ForeignKey(Site)
    name = models.CharField(
        max_length=80, verbose_name='Category Name',
        help_text=("The name is used to identify the "
                   "category almost everywhere; for "
                   "example under the post or in the "
                   "category widget."))
    slug = models.SlugField(
        verbose_name='Category Slug',
        help_text=('The "slug" is the URL-friendly version '
                   "of the name.  It is usually lower-case "
                   "and contains only letters, numbers and "
                   "hyphens."))
    logo = models.ImageField(
        upload_to="localtv/category_logos", blank=True,
        verbose_name='Thumbnail/Logo',
        help_text=("For example: a leaf for 'environment' "
                   "or the logo of a university "
                   "department."))
    description = models.TextField(
        blank=True, verbose_name='Description (HTML)',
        help_text=("The description is not prominent "
                   "by default, but some themes may "
                   "show it."))
    parent = models.ForeignKey(
        'self', blank=True, null=True,
        related_name='child_set',
        verbose_name='Category Parent',
        help_text=("Categories, unlike tags, can have a "
                   "hierarchy."))

    class Meta:
        ordering = ['name']
        unique_together = (
            ('slug', 'site'),
            ('name', 'site'))

    def __unicode__(self):
        return self.name

    def depth(self):
        """
        Returns the number of parents this category has.  Used for indentation.
        """
        depth = 0
        parent = self.parent
        while parent is not None:
            depth += 1
            parent = parent.parent
        return depth

    def dashes(self):
        return mark_safe('&mdash;' * self.depth())

    @models.permalink
    def get_absolute_url(self):
        return ('localtv_category', [self.slug])

    @classmethod
    def in_order(klass, sitelocation, initial=None):
        objects = []
        def accumulate(categories):
            for category in categories:
                objects.append(category)
                if category.child_set.count():
                    accumulate(category.child_set.all())
        if initial is None:
            initial = klass.objects.filter(site=sitelocation, parent=None)
        accumulate(initial)
        return objects

    def approved_set(self):
        categories = [self] + self.in_order(self.site, self.child_set.all())
        return Video.objects.new(status=VIDEO_STATUS_ACTIVE,
                                 categories__in=categories).distinct()
    approved_set = property(approved_set)

    def unique_error_message(self, model_class, unique_check):
        return 'Category with this %s already exists.' % (
            unique_check[0],)

class CategoryAdmin(admin.ModelAdmin):
    prepopulated_fields = {'slug': ('name',)}


class SavedSearch(Source):
    """
    A set of keywords to regularly pull in new videos from.

    There's an administrative interface for doing "live searches"

    Fields:
     - site: site this savedsearch applies to
     - query_string: a whitespace-separated list of words to search for.  Words
       starting with a dash will be processed as negative query terms
     - when_created: date and time that this search was saved.
    """
    query_string = models.TextField()
    when_created = models.DateTimeField(auto_now_add=True)

    def __unicode__(self):
        return self.query_string

    def update_items(self, verbose=False):
        from localtv.admin import util as admin_util
        raw_results = vidscraper.metasearch.intersperse_results(
            admin_util.metasearch_from_querystring(
                self.query_string))

        raw_results = [admin_util.MetasearchVideo.create_from_vidscraper_dict(
                result) for result in raw_results]

        raw_results = admin_util.strip_existing_metasearchvideos(
            [result for result in raw_results if result is not None],
            self.site)

        if self.auto_approve and localtv.tiers.Tier.get().can_add_more_videos():
            initial_status = VIDEO_STATUS_ACTIVE
        else:
            initial_status = VIDEO_STATUS_UNAPPROVED

        authors = self.auto_authors.all()

        for result in raw_results:
            video = result.generate_video_model(self.site,
                                                initial_status)
            video.search = self
            video.categories = self.auto_categories.all()
            if authors.count():
                video.authors = self.auto_authors.all()
            else:
                author, created = User.objects.get_or_create(
                    username=video.video_service_user,
                    defaults={'first_name': video.video_service_user})
                if created:
                    author.set_unusable_password()
                    author.save()
                    util.get_profile_model().objects.create(
                        user=author,
                        website=video.video_service_url)
                video.authors = [author]
            video.save()

    def source_type(self):
        return u'Search'


class VideoBase(models.Model):
    """
    Base class between Video and OriginalVideo.  It would be simple enough to
    duplicate these fields, but this way it's easier to add more points of
    duplication in the future.
    """
    name = models.CharField(max_length=250)
    description = models.TextField(blank=True)
    thumbnail_url = models.URLField(
        verify_exists=False, blank=True, max_length=400)

    class Meta:
        abstract = True

class OriginalVideo(VideoBase):

    VIDEO_ACTIVE, VIDEO_DELETED, VIDEO_DELETE_PENDING = range(3)

    video = models.OneToOneField('Video', related_name='original')
    thumbnail_updated = models.DateTimeField(blank=True)
    remote_video_was_deleted = models.IntegerField(default=VIDEO_ACTIVE)
    remote_thumbnail_hash = models.CharField(max_length=64, default='')

    def changed_fields(self, override_vidscraper_result=None):
        """
        Check our video for new data.
        """
        video = self.video
        if not video.website_url:
            # we shouldn't have been created, but either way we can't do
            # anything here
            self.delete()
            return {}

        remote_video_was_deleted = False

        if override_vidscraper_result is not None:
            scraped_data = override_vidscraper_result
        else:
            try:
                scraped_data = vidscraper.auto_scrape(video.website_url,
                                                      fields=['title', 'description',
                                                              'tags', 'thumbnail_url'])
            except vidscraper.errors.VideoDeleted:
                remote_video_was_deleted = True

        # Now that we have the "scraped_data", analyze it: does it look like
        # a skeletal video, with no data? Then we infer it was deleted.
        if remote_video_was_deleted or all([x is None for x in scraped_data.values()]):
            remote_video_was_deleted = True

        # If the scraped_data has all None values, then infer that the remote video was
        # deleted.

        if remote_video_was_deleted:
            if self.remote_video_was_deleted == OriginalVideo.VIDEO_DELETED:
                return {} # We already notified the admins of the deletion.
            else:
                return {'deleted': True}

        changed_fields = {}
        if 'title' in scraped_data:
            scraped_data['name'] = scraped_data['title']
            del scraped_data['title']

        for field in scraped_data:
            if field == 'tags': # special case tag checking
                if scraped_data['tags'] is None:
                    # failed to get tags, so don't send a spurious change
                    # message
                    continue
                new = util.unicode_set(scraped_data['tags'])
                if getattr(settings, 'FORCE_LOWERCASE_TAGS'):
                    new = util.unicode_set(name.lower() for name in new)
                old = util.unicode_set(self.tags)
                if new != old:
                    changed_fields[field] = new
            elif util.normalize_newlines(scraped_data[field]) != util.normalize_newlines(getattr(self, field)):
                changed_fields[field] = scraped_data[field]
            elif field == 'thumbnail_url':
                right_now = datetime.datetime.utcnow()
                if self._remote_thumbnail_appears_changed():
                    changed_fields['thumbnail_updated'] = right_now

        return changed_fields

    def originals_for_changed_fields(self, changed_fields):
        '''The OriginalVideo emails need to say not just the new data, but also
        provide the value that was in the OriginalVideo object just before the
        email is sent.

        This function takes a changed_fields dictionary, and uses its keys to
        figure out what relevant snapshotted information would help the user
        contextualize the changed_fields data.'''
        old_fields = {}

        if 'deleted' in changed_fields:
            return old_fields

        for key in changed_fields:
            old_fields[key] = getattr(self, key)

        return old_fields

    def _remote_thumbnail_appears_changed(self):
        '''This private method checks if the remote thumbnail has been updated.

        It takes no arguments, because you are only supposed to call it
        when the remote video service did not give us a new thumbnail URL.

        It returns a boolean. True, if and only if the remote video has:

        * a Last-Modified header indicating it has been modified, and
        * HTTP response body that hashes to a different SHA1 than the
          one we stored.

        It treats "self" as read-only.'''
        # because the data might have changed, check to see if the
        # thumbnail has been modified
        made_time = time.mktime(self.thumbnail_updated.utctimetuple())
        # we take made_time literally, because the localtv app MUST
        # be storing UTC time data in the column.
        modified = email.utils.formatdate(made_time,
                                          usegmt=True)
        request = urllib2.Request(self.thumbnail_url)
        request.add_header('If-Modified-Since', modified)
        try:
            response = urllib2.build_opener().open(request)
        except urllib2.HTTPError:
            # We get this for 304, but we'll just ignore all the other
            # errors too
            return False
        else:
            if response.info().get('Last-modified', modified) == \
                    modified:
                # hasn't really changed, or doesn't exist
                return False

        # If we get here, then the remote server thinks that the file is fresh.
        # We should check its SHA1 hash against the one we have stored.
        new_sha1 = util.hash_file_obj(response)

        if new_sha1 == self.remote_thumbnail_hash:
            # FIXME: Somehow alert downstream layers that it is safe to update
            # the modified-date in the database.
            return False # bail out early, empty -- the image is the same

        # Okay, so the hashes do not match; the remote image truly has changed.
        # Let's report the timestamp as having a Last-Modified date of right now.
        return True

    def send_deleted_notification(self):
        if self.remote_video_was_deleted == OriginalVideo.VIDEO_DELETE_PENDING:
            from localtv.util import send_notice
            t = loader.get_template('localtv/admin/video_deleted.txt')
            c = Context({'video': self.video})
            subject = '[%s] Video Deleted: "%s"' % (
                self.video.site.name, self.video.name)
            message = t.render(c)
            send_notice('admin_video_updated', subject, message,
                        sitelocation=SiteLocation.objects.get(
                    site=self.video.site))
            # Update the OriginalVideo to show that we sent this notification
            # out.
            self.remote_video_was_deleted = OriginalVideo.VIDEO_DELETED
        else:
<<<<<<< HEAD
=======
            # send the message next time
>>>>>>> 94e495b8
            self.remote_video_was_deleted = OriginalVideo.VIDEO_DELETE_PENDING
        self.save()

    def update(self, override_vidscraper_result = None):
        from localtv.util import get_or_create_tags

        changed_fields = self.changed_fields(override_vidscraper_result)
        if not changed_fields:
            return # don't need to do anything

        # Was the remote video deleted?
        if changed_fields.get('deleted', None):
            # Have we already sent the notification
            # Mark inside the OriginalVideo that the video has been deleted.
            # Yes? Uh oh.
            self.send_deleted_notification()
            return # Stop processing here.

        original_values = self.originals_for_changed_fields(changed_fields)

        changed_model = False
        for field in changed_fields.copy():
            if field == 'tags': # special case tag equality
                if set(self.tags) == set(self.video.tags):
                    self.tags = self.video.tags = get_or_create_tags(
                        changed_fields.pop('tags'))
            elif field in ('thumbnail_url', 'thumbnail_updated'):
                if self.thumbnail_url == self.video.thumbnail_url:
                    value = changed_fields.pop(field)
                    if field == 'thumbnail_url':
                        self.thumbnail_url = self.video.thumbnail_url = value
                    changed_model = True
                    self.video.save_thumbnail()
            elif getattr(self, field) == getattr(self.video, field):
                value = changed_fields.pop(field)
                setattr(self, field, value)
                setattr(self.video, field, value)
                changed_model = True

        if self.remote_video_was_deleted:
            self.remote_video_was_deleted = OriginalVideo.VIDEO_ACTIVE
            changed_model = True

        if changed_model:
            self.save()
            self.video.save()

        if not changed_fields: # modified them all
            return

        self.send_updated_notification(changed_fields, original_values)

    def send_updated_notification(self, changed_fields, originals_for_changed_fields):
        from localtv.util import send_notice, get_or_create_tags

        # Create a custom hodge-podge of changed fields and the original values
        hodge_podge = {}
        for key in changed_fields:
            hodge_podge[key] = (
                changed_fields[key],
                originals_for_changed_fields.get(key, None))

        t = loader.get_template('localtv/admin/video_updated.txt')
        c = Context({'video': self.video,
                     'original': self,
                     'changed_fields': hodge_podge})
        subject = '[%s] Video Updated: "%s"' % (
            self.video.site.name, self.video.name)
        message = t.render(c)
        send_notice('admin_video_updated', subject, message,
                    sitelocation=SiteLocation.objects.get(
                site=self.video.site))

        # And update the self instance to reflect the changes.
        for field in changed_fields:
            if field == 'tags':
                self.tags = get_or_create_tags(changed_fields[field])
            else:
                setattr(self, field, changed_fields[field])
        self.save()

class VideoManager(models.Manager):

    def new(self, **kwargs):
        published = 'localtv_video.when_published,'
        if 'site' in kwargs:
            if not SiteLocation.objects.get(
                site=kwargs['site']).use_original_date:
                published = ''
        videos = self.extra(select={'best_date': """
COALESCE(%slocaltv_video.when_approved,
localtv_video.when_submitted)""" % published})
        return videos.filter(**kwargs).order_by('-best_date')

    def popular_since(self, delta, sitelocation, **kwargs):
        """
        Returns a QuerySet of the most popular videos in the previous C{delta)
        time.

        @type delta: L{datetime.timedelta)
        @type sitelocation: L{SiteLocation}
        """
        from localtv import util

        cache_key = 'videomanager.popular_since:%s:%s' % (
            hash(delta), sitelocation.site.domain)
        for k in sorted(kwargs.keys()):
            v = kwargs[k]
            if '__timestamp__' in k:
                now = datetime.datetime.now().replace(microsecond=0)
                v = v.replace(microsecond=0)
                v = hash(now - v)
            cache_key += ':%s-%s' % (k, v)
        ids = cache.cache.get(cache_key)
        if ids is None:
            try:
                earliest_time = datetime.datetime.now() - delta
            except OverflowError:
                earliest_time = datetime.datetime(1900, 1, 1)

            if sitelocation is not None:
                videos = self.filter(site=sitelocation.site)
            else:
                videos = self
            if kwargs:
                videos = videos.filter(**kwargs)
            videos = videos.extra(
                select={'watchcount':
                            """SELECT COUNT(*) FROM localtv_watch
WHERE localtv_video.id = localtv_watch.video_id AND
localtv_watch.timestamp > %s"""},
                select_params = (earliest_time,))
            if 'extra_where' in kwargs:
                where = kwargs.pop('extra_where')
                videos = videos.extra(where=where)
            videos = videos.order_by(
                    '-watchcount',
                    '-when_published',
                    '-when_approved').distinct()
            ids = [v[0] for v in videos.values_list('id', 'watchcount')]
            cache.cache.set(cache_key, ids,
                            timeout=getattr(settings,
                                            'LOCALTV_POPULAR_QUERY_TIMEOUT',
                                            120 * 60 # 120 minutes
                                            ))
        keys = [key for key in kwargs if '__' not in key]
        return util.MockQueryset(ids, self.model,
                                 dict((key, kwargs[key]) for key in keys)
                                 )

class Video(Thumbnailable, VideoBase):
    """
    Fields:
     - name: Name of this video
     - site: Site this video is attached to
     - description: Video description
     - tags: A list of Tag objects associated with this item
     - categories: Similar to Tags
     - authors: the person/people responsible for this video
     - file_url: The file this object points to (if any) ... if not
       provided, at minimum we need the embed_code for the item.
     - file_url_length: size of the file, in bytes
     - file_url_mimetype: mimetype of the file
     - when_submitted: When this item was first entered into the
       database
     - when_approved: When this item was marked to appear publicly on
       the site
     - when_published: When this file was published at its original
       source (if known)
     - last_featured: last time this item was featured.
     - status: one of localtv.models.VIDEOS_STATUSES
     - feed: which feed this item came from (if any)
     - website_url: The page that this item is associated with.
     - embed_code: code used to embed this item.
     - flash_enclosure_url: Crappy enclosure link that doesn't
       actually point to a url.. the kind crappy flash video sites
       give out when they don't actually want their enclosures to
       point to video files.
     - guid: data used to identify this video
     - has_thumbnail: whether or not this video has a thumbnail
     - thumbnail_url: url to the thumbnail, if such a thing exists
     - thumbnail_extension: extension of the *internal* thumbnail, saved on the
       server (usually paired with the id, so we can determine "1123.jpg" or
       "1186.png"
     - user: if not None, the user who submitted this video
     - search: if not None, the SavedSearch from which this video came
     - video_service_user: if not blank, the username of the user on the video
       service who owns this video.  We can figure out the service from the
       website_url.
     - contact: a free-text field for anonymous users to specify some contact
       info
     - notes: a free-text field to add notes about the video
    """
    site = models.ForeignKey(Site)
    categories = models.ManyToManyField(Category, blank=True)
    authors = models.ManyToManyField('auth.User', blank=True,
                                     related_name='authored_set')
    file_url = BitLyWrappingURLField(verify_exists=False, blank=True)
    file_url_length = models.IntegerField(null=True, blank=True)
    file_url_mimetype = models.CharField(max_length=60, blank=True)
    when_modified = models.DateTimeField(auto_now=True,
                                         db_index=True,
                                         default=datetime.datetime.now)
    when_submitted = models.DateTimeField(auto_now_add=True)
    when_approved = models.DateTimeField(null=True, blank=True)
    when_published = models.DateTimeField(null=True, blank=True)
    last_featured = models.DateTimeField(null=True, blank=True)
    status = models.IntegerField(
        choices=VIDEO_STATUSES, default=VIDEO_STATUS_UNAPPROVED)
    feed = models.ForeignKey(Feed, null=True, blank=True)
    website_url = BitLyWrappingURLField(verbose_name='Website URL',
                                        verify_exists=False,
                                        blank=True)
    embed_code = models.TextField(blank=True)
    flash_enclosure_url = BitLyWrappingURLField(verify_exists=False,
                                                blank=True)
    guid = models.CharField(max_length=250, blank=True)
    user = models.ForeignKey('auth.User', null=True, blank=True)
    search = models.ForeignKey(SavedSearch, null=True, blank=True)
    video_service_user = models.CharField(max_length=250, blank=True,
                                          default='')
    video_service_url = models.URLField(verify_exists=False, blank=True,
                                        default='')
    contact = models.CharField(max_length=250, blank=True,
                               default='')
    notes = models.TextField(blank=True)
    calculated_source_type = models.CharField(max_length=255, blank=True, default='')

    objects = VideoManager()

    THUMB_SIZES = THUMB_SIZES

    class Meta:
        ordering = ['-when_submitted']
        get_latest_by = 'when_modified'

    def __unicode__(self):
        return self.name

    @models.permalink
    def get_absolute_url(self):
        return ('localtv_view_video', (),
                {'video_id': self.id,
                 'slug': slugify(self.name)[:30]})

    def try_to_get_file_url_data(self):
        """
        Do a HEAD request on self.file_url to find information about
        self.file_url_length and self.file_url_mimetype

        Note that while this method fills in those attributes, it does *NOT*
        run self.save() ... so be sure to do so after calling this method!
        """
        if not self.file_url:
            return

        request = urllib2.Request(util.quote_unicode_url(self.file_url))
        request.get_method = lambda: 'HEAD'
        try:
            http_file = urllib2.urlopen(request)
        except Exception:
            pass
        else:
            self.file_url_length = http_file.headers.get('content-length')
            self.file_url_mimetype = http_file.headers.get('content-type', '')
            if self.file_url_mimetype in ('application/octet-stream', ''):
                # We got a not-useful MIME type; guess!
                guess = mimetypes.guess_type(self.file_url)
                if guess[0] is not None:
                    self.file_url_mimetype = guess[0]

    def save_thumbnail(self):
        """
        Automatically run the entire file saving process... provided we have a
        thumbnail_url, that is.
        """
        if not self.thumbnail_url:
            return

        try:
            content_thumb = ContentFile(urllib.urlopen(
                    util.quote_unicode_url(self.thumbnail_url)).read())
        except IOError:
            raise CannotOpenImageUrl('IOError loading %s' % self.thumbnail_url)
        except httplib.InvalidURL:
            # if the URL isn't valid, erase it and move on
            self.thumbnail_url = ''
            self.has_thumbnail = False
            self.save()
        else:
            self.save_thumbnail_from_file(content_thumb)

    def submitter(self):
        """
        Return the user that submitted this video.  If necessary, use the
        submitter from the originating feed or savedsearch.
        """
        if self.user is not None:
            return self.user
        elif self.feed is not None:
            return self.feed.user
        elif self.search is not None:
            return self.search.user
        else:
            # XXX warning?
            return None

    def when(self):
        """
        Simple method for getting the when_published date if the video came
        from a feed or a search, otherwise the when_approved date.
        """
        if SiteLocation.objects.get(site=self.site_id).use_original_date and \
                self.when_published:
            return self.when_published
        return self.when_approved or self.when_submitted

    def source_type(self):
        return video__source_type(self)

    def video_service(self):
        return video__video_service(self)

    def when_prefix(self):
        """
        When videos are bulk imported (from a feed or a search), we list the
        date as "published", otherwise we show 'posted'.
        """

        if self.when_published and \
                SiteLocation.objects.get(site=self.site_id).use_original_date:
            return 'published'
        else:
            return 'posted'

def video__source_type(self):
    '''This is not a method of the Video so that we can can call it from South.'''
    try:
        if self.search:
            return u'Search: %s' % self.search
        elif self.feed:
            if feed__video_service(self.feed):
                return u'User: %s: %s' % (
                    feed__video_service(self.feed),
                    self.feed.name)
            else:
                return 'Feed: %s' % self.feed.name
        elif self.video_service_user:
            return u'User: %s: %s' % (
                video__video_service(self),
                self.video_service_user)
        else:
            return ''
    except Feed.DoesNotExist:
        return ''

def pre_save_video_set_calculated_source_type(instance, **kwargs):
    # Always recalculate the source_type field.
    instance.calculated_source_type = video__source_type(instance)
    return instance
models.signals.pre_save.connect(pre_save_video_set_calculated_source_type,
                                sender=Video)

def video__video_service(self):
    '''This is not a method of Video so we can call it from a South migration.'''
    if not self.website_url:
        return

    url = self.website_url
    for service, regexp in VIDEO_SERVICE_REGEXES:
        if re.search(regexp, url, re.I):
            return service

class VideoAdmin(admin.ModelAdmin):
    list_display = ('name', 'site', 'when_submitted', 'status', 'feed')
    list_filter = ['status', 'when_submitted']
    search_fields = ['name', 'description']


class Watch(models.Model):
    """
    Record of a video being watched.

    fields:
     - video: Video that was watched
     - timestamp: when watched
     - user: user that watched it, if any
     - ip_address: IP address of the user
    """
    video = models.ForeignKey(Video)
    timestamp = models.DateTimeField(auto_now_add=True)
    user = models.ForeignKey('auth.User', blank=True, null=True)
    ip_address = models.IPAddressField()

    @classmethod
    def add(Class, request, video):
        """
        Adds a record of a watched video to the database.  If the request came
        from localhost, check to see if it was forwarded to (hopefully) get the
        right IP address.
        """
        ip = request.META.get('REMOTE_ADDR', '0.0.0.0')
        if not ipv4_re.match(ip):
            ip = '0.0.0.0'

        if hasattr(request, 'user') and request.user.is_authenticated():
            user = request.user
        else:
            user = None

        try:
            Class(video=video, user=user, ip_address=ip).save()
        except Exception:
            pass


class VideoModerator(CommentModerator):

    def allow(self, comment, video, request):
        sitelocation = SiteLocation.objects.get(site=video.site)
        if sitelocation.comments_required_login:
            return request.user and request.user.is_authenticated()
        else:
            return True

    def email(self, comment, video, request):
        # we do the import in the function because otherwise there's a circular
        # dependency
        from localtv.util import send_notice

        sitelocation = SiteLocation.objects.get(site=video.site)
        t = loader.get_template('comments/comment_notification_email.txt')
        c = Context({ 'comment': comment,
                      'content_object': video,
                      'user_is_admin': True})
        subject = '[%s] New comment posted on "%s"' % (video.site.name,
                                                       video)
        message = t.render(c)
        send_notice('admin_new_comment', subject, message,
                    sitelocation=sitelocation)

        if video.user and video.user.email:
            video_comment = notification.NoticeType.objects.get(
                label="video_comment")
            admin_new_comment = notification.NoticeType.objects.get(
                label="admin_new_comment")
            if notification.should_send(video.user, video_comment, "1") and \
               not notification.should_send(video.user,
                                            admin_new_comment, "1"):
               c = Context({ 'comment': comment,
                             'content_object': video,
                             'user_is_admin': False})
               message = t.render(c)
               EmailMessage(subject, message, settings.DEFAULT_FROM_EMAIL,
                            [video.user.email]).send(fail_silently=True)

    def moderate(self, comment, video, request):
        sitelocation = SiteLocation.objects.get(site=video.site)
        if sitelocation.screen_all_comments:
            if not getattr(request, 'user'):
                return True
            else:
                return not sitelocation.user_is_admin(request.user)
        else:
            return False

moderator.register(Video, VideoModerator)

admin.site.register(SiteLocation)
admin.site.register(Feed)
admin.site.register(Category, CategoryAdmin)
admin.site.register(Video, VideoAdmin)
admin.site.register(SavedSearch)
admin.site.register(Watch)

tagging.register(Video)
tagging.register(OriginalVideo)

def finished(sender, **kwargs):
    SiteLocation.objects.clear_cache()
request_finished.connect(finished)

def tag_unicode(self):
    # hack to make sure that Unicode data gets returned for all tags
    if isinstance(self.name, str):
        self.name = self.name.decode('utf8')
    return self.name

tagging.models.Tag.__unicode__ = tag_unicode

submit_finished = django.dispatch.Signal()

def send_new_video_email(sender, **kwargs):
    sitelocation = SiteLocation.objects.get(site=sender.site)
    if sender.status == VIDEO_STATUS_ACTIVE:
        # don't send the e-mail for new videos
        return
    t = loader.get_template('localtv/submit_video/new_video_email.txt')
    c = Context({'video': sender})
    message = t.render(c)
    subject = '[%s] New Video in Review Queue: %s' % (sender.site.name,
                                                          sender)
    util.send_notice('admin_new_submission',
                     subject, message,
                     sitelocation=sitelocation)

submit_finished.connect(send_new_video_email, weak=False)


def create_email_notices(app, created_models, verbosity, **kwargs):
    notification.create_notice_type('video_comment',
                                    'New comment on your video',
                                    'Someone commented on your video',
                                    default=2,
                                    verbosity=verbosity)
    notification.create_notice_type('video_approved',
                                    'Your video was approved',
                                    'An admin approved your video',
                                    default=2,
                                    verbosity=verbosity)
    notification.create_notice_type('admin_new_comment',
                                    'New comment',
                                    'A comment was submitted to the site',
                                    default=1,
                                    verbosity=verbosity)
    notification.create_notice_type('admin_new_submission',
                                    'New Submission',
                                    'A new video was submitted',
                                    default=1,
                                    verbosity=verbosity)
    notification.create_notice_type('admin_queue_weekly',
                                        'Weekly Queue Update',
                                    'A weekly e-mail of the queue status',
                                    default=1,
                                    verbosity=verbosity)
    notification.create_notice_type('admin_queue_daily',
                                    'Daily Queue Update',
                                    'A daily e-mail of the queue status',
                                    default=1,
                                    verbosity=verbosity)
    notification.create_notice_type('admin_video_updated',
                                    'Video Updated',
                                    'A video from a service was updated',
                                    default=1,
                                    verbosity=verbosity)
    notification.create_notice_type('admin_new_playlist',
                                    'Request for Playlist Moderation',
                                    'A new playlist asked to be public',
                                    default=2,
                                    verbosity=verbosity)

models.signals.post_syncdb.connect(create_email_notices)

def delete_comments(sender, instance, **kwargs):
    from django.contrib.comments import get_model
    get_model().objects.filter(object_pk=instance.pk,
                               content_type__app_label='localtv',
                               content_type__model='video'
                               ).delete()
models.signals.pre_delete.connect(delete_comments,
                                  sender=Video)

### register pre-save handler for Tiers and payment due dates
models.signals.pre_save.connect(localtv.tiers.pre_save_set_payment_due_date,
                                sender=SiteLocation)
models.signals.pre_save.connect(localtv.tiers.pre_save_adjust_resource_usage,
                                sender=SiteLocation)
models.signals.post_save.connect(localtv.tiers.post_save_send_queued_mail,
                                 sender=SiteLocation)

def create_original_video(sender, instance=None, created=False, **kwargs):
    if not created:
        return # don't care about saving
    if not instance.website_url:
        # we don't know how to scrape this, so ignore it
        return
    new_data = dict(
        (field.name, getattr(instance, field.name))
        for field in VideoBase._meta.fields)
    OriginalVideo.objects.create(
        video=instance,
        thumbnail_updated=datetime.datetime.now(),
        **new_data)

def save_original_tags(sender, instance, created=False, **kwargs):
    if not created:
        # not a new tagged item
        return
    if not isinstance(instance.object, Video):
        # not a video
        return
    if (instance.object.when_submitted - datetime.datetime.now() >
        datetime.timedelta(seconds=10)):
        return
    try:
        original = instance.object.original
    except OriginalVideo.DoesNotExist:
        return
    tagging.models.Tag.objects.add_tag(original,
                                       '"%s"' % instance.tag)

ENABLE_ORIGINAL_VIDEO = not getattr(settings, 'LOCALTV_DONT_LOG_REMOTE_VIDEO_HISTORY', None)

if ENABLE_ORIGINAL_VIDEO:
    models.signals.post_save.connect(create_original_video,
                                     sender=Video)
    models.signals.post_save.connect(save_original_tags,
                                     sender=tagging.models.TaggedItem)<|MERGE_RESOLUTION|>--- conflicted
+++ resolved
@@ -22,13 +22,10 @@
 import urllib
 import urllib2
 import urlparse
-<<<<<<< HEAD
 import mimetypes
-=======
 import base64
 import os
 import types
->>>>>>> 94e495b8
 try:
     from PIL import Image
 except ImportError:
@@ -1203,10 +1200,7 @@
             # out.
             self.remote_video_was_deleted = OriginalVideo.VIDEO_DELETED
         else:
-<<<<<<< HEAD
-=======
             # send the message next time
->>>>>>> 94e495b8
             self.remote_video_was_deleted = OriginalVideo.VIDEO_DELETE_PENDING
         self.save()
 
