--- conflicted
+++ resolved
@@ -24,11 +24,7 @@
 {% block head %}
   {{ block.super }}
   {% include "localtv/inline_edit/header.html" %}
-<<<<<<< HEAD
-  <script type="text/javascript" src="{{ STATIC_URL }}localtv/js/admin/urlify.js?version={{ mc_version }}"></script>
-=======
   <script type="text/javascript" src="{% get_static_url 'localtv/js/admin/urlify.js' %}?version={{ mc_version }}"></script>
->>>>>>> 67985c50
   </script>
   <script type="text/javascript">
       $(document).ready(function() {
@@ -79,13 +75,8 @@
   </div>
 </td>
 <td valign="middle">{{ form.ORDER }}
-<<<<<<< HEAD
-<img class="up" src="{{ STATIC_URL }}localtv/images/playlist/up.png" alt="Up" />
-<img class="down" src="{{ STATIC_URL }}localtv/images/playlist/down.png" alt="Down" />
-=======
 <img class="up" src="{% get_static_url 'localtv/images/playlist/up.png' %}" alt="Up" />
 <img class="down" src="{% get_static_url 'localtv/images/playlist/down.png' %}" alt="Down" />
->>>>>>> 67985c50
 </td>
 {% endblock %}
 
