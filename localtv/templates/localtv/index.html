--- conflicted
+++ resolved
@@ -20,19 +20,18 @@
 {% load cache i18n %}
 {% load url from future %}
 
-{% block title %}{{ block.super }}{% if sitelocation.tagline %} - {{ sitelocation.tagline }}{% endif %}{% endblock %}
+{% block title %}{{ block.super }}{% if site_settings.tagline %} - {{ site_settings.tagline }}{% endif %}{% endblock %}
 
 {% block body_classes %}{{ block.super }} home-page{% endblock %}
 
 {% block content %}
-<<<<<<< HEAD
 
 <div class="row">
 	<div class="col-one-third right">
-		{% if sitelocation.sidebar_html %}	
+		{% if site_settings.sidebar_html %}	
 			<div class="sidebar-about">
 				{% autoescape off %}
-					{{ sitelocation.sidebar_html }}
+					{{ site_settings.sidebar_html }}
 				{% endautoescape %}
 			</div>
 		{% endif %}
@@ -44,7 +43,7 @@
 			<h1><a href="{% url 'localtv_list_featured' %}">{% trans "Featured" %}</a></h1>
 			<ul class="pod-actions">
 				<li><a href="{{ featured_rss }}" class="rss">{% trans "RSS" %}</a></li>
-				<li><a href="http://subscribe.getmiro.com/?url1=http%3A//{{ sitelocation.site.domain|urlencode }}{{ featured_rss|urlencode }}" class="miro-subscribe">{% trans "Subscribe" %}</a></li>
+				<li><a href="http://subscribe.getmiro.com/?url1=http%3A//{{ site_settings.site.domain|urlencode }}{{ featured_rss|urlencode }}" class="miro-subscribe">{% trans "Subscribe" %}</a></li>
 			</ul>
 		</header>{# /.pod-header #}
 		<div class="pod-content">
@@ -66,10 +65,10 @@
 				<h1><a href="{% url 'localtv_list_popular' %}">{% trans "Popular" %}</a></h1>
 				<ul class="pod-actions">
 					<li><a href="{{ popular_rss }}" class="rss">{% trans "RSS" %}</a></li>
-					<li><a href="http://subscribe.getmiro.com/?url1=http%3A//{{ sitelocation.site.domain|urlencode }}{{ featured_rss|urlencode }}" class="miro-subscribe">{% trans "Subscribe" %}</a></li>
+					<li><a href="http://subscribe.getmiro.com/?url1=http%3A//{{ site_settings.site.domain|urlencode }}{{ featured_rss|urlencode }}" class="miro-subscribe">{% trans "Subscribe" %}</a></li>
 				</ul>
 			</header>{# /.pod-header #}
-			{% cache 3600 index_list_popular sitelocation cache_invalidator %}{# one hour #}
+			{% cache 3600 index_list_popular site_settings cache_invalidator %}{# one hour #}
 				<div class="pod-content">
 					{% with popular_videos|slice:"4" as video_list %}
 						{% include "localtv/_video_summary_list.html" %}
@@ -91,7 +90,7 @@
 				<h1><a href="{{ new_rss }}">{% trans "New" %}</a></h1>
 				<ul class="pod-actions">
 					<li><a href="{% url 'localtv_feeds_popular' %}" class="rss">{% trans "RSS" %}</a></li>
-					<li><a href="http://subscribe.getmiro.com/?url1=http%3A//{{ sitelocation.site.domain|urlencode }}{{ new_rss|urlencode }}" class="miro-subscribe">{% trans "Subscribe" %}</a></li>
+					<li><a href="http://subscribe.getmiro.com/?url1=http%3A//{{ site_settings.site.domain|urlencode }}{{ new_rss|urlencode }}" class="miro-subscribe">{% trans "Subscribe" %}</a></li>
 				</ul>
 			</header>{# /.pod-header #}
 			<div class="pod-content">
@@ -107,67 +106,6 @@
 		</div>{# /.pod #}
 	</div>{# /.col-one-third #}
 </div>{# /.row #}
-=======
-  <div id="main">
-    <div class="main_header">   
-      <a href="{% url localtv_list_featured %}"><h2>Editor's Picks</h2></a>
-      <div class="floatright">
-        {% url localtv_feeds_featured as featured_rss%}
-        <a href="{{ featured_rss }}" class="rss">RSS</a> |
-        <a href="http://subscribe.getmiro.com/?url1=http%3A//{{ site_settings.site.domain|urlencode }}{{ featured_rss|urlencode }}" class="miro-subscribe">Subscribe</a>
-      </div>
-    </div>
-  
-    {% for video in featured_videos|slice:":10" %}
-      {% if forloop.first %}
-        {% include "localtv/video_feature.html" %}
-      {% else %}
-        {% include "localtv/video_listing_individual.html" %}
-      {% endif %}
-    {% endfor %}
-  <br class="clear" /> 
-  <div class="main_header">
-      <a href="{% url localtv_list_popular %}"><h2>Popular in the Last 24 Hours</h2></a>
-      <div class="floatright">
-        <a href="{% url localtv_feeds_popular %}" class="rss">RSS</a> |
-        <a href="#" class="miro-subscribe">Subscribe</a>
-      </div>
-    </div>
-    {% cache 3600 index_list_popular site_settings cache_invalidator %}{# one hour #}
-    {% for video in popular_videos|slice:":10" %}
-      {% if forloop.first %}
-        {% include "localtv/video_feature.html" %}
-      {% else %}
-        {% include "localtv/video_listing_individual.html" %}
-      {% endif %}
-    {% endfor %}
-    {% endcache %}
-
-  </div>
-
-  <div id="sidebar">
-    {% if site_settings.sidebar_html %}
-    <div id="about" class="rounded {transparent}">
-      {% autoescape off %}
-        {{ site_settings.sidebar_html }}
-      {% endautoescape %}
-    </div>
-    {% endif %}
-
-    <div id="sidebar_header">   
-      <a href="{% url localtv_list_new %}"><h2>New Videos</h2></a>
-              
-      <div class="floatright">
-        {% url localtv_feeds_new as new_rss%}
-        <a href="{{ new_rss }}" class="rss">RSS</a> |
-        <a href="http://subscribe.getmiro.com/?url1=http%3A//{{ site_settings.site.domain|urlencode }}{{ new_rss|urlencode }}" class="miro-subscribe">Subscribe</a>
-      </div>
-    </div>
-    {% for video in new_videos|slice:":10" %}
-      {% include "localtv/sidebar_video.html" %}
-    {% endfor %}
-  </div>
->>>>>>> 39e56261
 
 {% endblock content %}
 
