{% comment %}
Copyright 2009 - Participatory Culture Foundation

This file is part of Miro Community.

Miro Community is free software: you can redistribute it and/or modify it
under the terms of the GNU Affero General Public License as published by
the Free Software Foundation, either version 3 of the License, or (at your
option) any later version.

Miro Community is distributed in the hope that it will be useful,
but WITHOUT ANY WARRANTY; without even the implied warranty of
MERCHANTABILITY or FITNESS FOR A PARTICULAR PURPOSE.  See the
GNU Affero General Public License for more details.

You should have received a copy of the GNU Affero General Public License
along with Miro Community.  If not, see <http://www.gnu.org/licenses/>.
{% endcomment %}

{% load i18n uploadtemplate_tags %}
{% if request.user.is_authenticated %}
      <p class="posting-as">Posting as {{ request.user.username }}</p>
{% endif %}
  {% for field in form %}
    {% if field.is_hidden %}
      {{ field }}
    {% else %}
    {% ifequal field.name "captcha" %}
    {% if not user_is_admin %}
    {{ field.errors }}
    <input type="hidden" name="recaptcha_ip_field" value="{{ request.META.REMOTE_ADDR }}" />
    {% if not request.is_ajax %}
    {{ field }}
    {% else %}
    <div id="recaptcha_ajax_field"></div>
    {% endif %}
    {% endif %}
    {% else %}
    {% ifnotequal field.name "name" %}{% ifnotequal field.name "email" %}{% ifnotequal field.name "url" %}
      <p
        {% if field.errors %} class="error"{% endif %}
        {% ifequal field.name "honeypot" %} style="display:none;"{% endifequal %}>
        {% if field.errors %}{{ field.errors }}{% endif %}
        {% ifnotequal field.name "comment" %}{{ field.label_tag }} {% endifnotequal %}{{ field }}
      </p>
    {% endifnotequal %}{% endifnotequal %}{% endifnotequal %}
    {% endifequal %}
    {% endif %}
  {% endfor %}
  {% if request.user.is_authenticated %}
  <input type="hidden" name="name" value="{{ request.user.username }}" />
  <input type="hidden" name="email" value="{{ request.user.email }}" />
  <input type="hidden" name="url" value="{{ request.user.get_profile.website }}" />
  {% else %}
  <p{% if form.name.errors %} class="error"{% endif %}>
    {{ form.name.errors }}
    {{ form.name.label_tag }} {{ form.name }}
  </p>
  <p{% if form.email.errors %} class="error"{% endif %}>
    {{ form.email.errors }}
    {{ form.email.label_tag }} {{ form.email }}
  </p>
  {% endif %}
  {% if not sitelocation.screen_all_comments or user_is_admin %}
  <input type="hidden" name="next" value="{{ form.target_object.get_absolute_url }}" />
  {% endif %}
  <p class="submit">
<<<<<<< HEAD
    <input name="submit" class="submit-post floatright" alt="Post" type="image" src="{{ STATIC_URL }}localtv/images/post.png" />
=======
    <input name="submit" class="submit-post floatright" alt="Post" type="image" src="{% get_static_url 'localtv/images/post.png' %}" />
>>>>>>> 67985c50
  </p><|MERGE_RESOLUTION|>--- conflicted
+++ resolved
@@ -65,9 +65,5 @@
   <input type="hidden" name="next" value="{{ form.target_object.get_absolute_url }}" />
   {% endif %}
   <p class="submit">
-<<<<<<< HEAD
-    <input name="submit" class="submit-post floatright" alt="Post" type="image" src="{{ STATIC_URL }}localtv/images/post.png" />
-=======
     <input name="submit" class="submit-post floatright" alt="Post" type="image" src="{% get_static_url 'localtv/images/post.png' %}" />
->>>>>>> 67985c50
   </p>