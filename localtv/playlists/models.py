# Miro Community - Easiest way to make a video website
#
# Copyright (C) 2010, 2011, 2012 Participatory Culture Foundation
# 
# Miro Community is free software: you can redistribute it and/or modify it
# under the terms of the GNU Affero General Public License as published by
# the Free Software Foundation, either version 3 of the License, or (at your
# option) any later version.
# 
# Miro Community is distributed in the hope that it will be useful,
# but WITHOUT ANY WARRANTY; without even the implied warranty of
# MERCHANTABILITY or FITNESS FOR A PARTICULAR PURPOSE.  See the
# GNU Affero General Public License for more details.
# 
# You should have received a copy of the GNU Affero General Public License
# along with Miro Community.  If not, see <http://www.gnu.org/licenses/>.

from django.db import models
from django.db.models.signals import post_save
from django.template import Context, loader

from localtv.models import Video


class Playlist(models.Model):
    PRIVATE = 0
    WAITING_FOR_MODERATION = 1
    PUBLIC = 2
<<<<<<< HEAD

    STATUS_CHOICES = (
        (PRIVATE, "Private"),
        (WAITING_FOR_MODERATION, "Waiting for moderation"),
        (PUBLIC, "Public")
    )
    status = models.IntegerField(choices=STATUS_CHOICES, default=PRIVATE)
=======
    status = models.IntegerField(default=PRIVATE)
    site = models.ForeignKey('sites.Site')
>>>>>>> 74ac22a0
    name = models.CharField(
        max_length=80, verbose_name='Name')
    slug = models.SlugField(
        verbose_name='Slug',
        help_text=('The "slug" is the URL-friendly version of the name.  It is '
                   "usually lower-case and contains only letters, numbers and "
                   "hyphens."))
    description = models.TextField(
        blank=True, verbose_name='Description (HTML)',
        help_text=("The description will be displayed at the top of the list, "
                   "above the videos."))
    user = models.ForeignKey('auth.User')

    items = models.ManyToManyField(Video,
                                   through='PlaylistItem',
                                   related_name='playlists')

    class Meta:
        ordering = ['name']
        unique_together = [('user', 'slug'),
                           ('user', 'name')]

    def __unicode__(self):
        return self.name

    @models.permalink
    def get_absolute_url(self):
        return ('localtv_playlist_view', (self.pk, self.slug))

    def _item_for(self, video):
        return PlaylistItem.objects.get(playlist=self, video=video)

    def add_video(self, video):
        PlaylistItem.objects.create(
            playlist=self,
            video=video)

    def order_videos(self, video_set):
        self.set_playlistitem_order(
            [PlaylistItem.objects.filter(playlist=self,
                                      video=video).values_list('pk',
                                                               flat=True).get()
             for video in video_set])

    @property
    def video_set(self):
        return self.items.order_by('playlistitem___order')

    def next_video(self, video):
        try:
            return self._item_for(video).get_next_in_order().video
        except PlaylistItem.DoesNotExist:
            return None

    def previous_video(self, video):
        try:
            return self._item_for(video).get_previous_in_order().video
        except PlaylistItem.DoesNotExist:
            return None

    def is_public(self):
        return self.status == Playlist.PUBLIC

    def is_private(self):
        return self.status == Playlist.PRIVATE


class PlaylistItem(models.Model):
    playlist = models.ForeignKey(Playlist)
    video = models.ForeignKey(Video)

    class Meta:
        order_with_respect_to = 'playlist'
        unique_together = ('playlist', 'video')


    def __unicode__(self):
        return u'#%i: %s (%s)' % (self._order, self.video, self.playlist)

    @property
    def index(self):
        # can't access _variables from templates
        return self._order + 1

    def get_two_from_order(self):
        if self.playlist.items.count() <= 2:
            return self.playlist.playlistitem_set.all()
        if self._order == 0: # first video:
            next = self.get_next_in_order()
            try:
                # next two videos
                return (next, next.get_next_in_order())
            except PlaylistItem.DoesNotExist:
                # only one next video
                return (next,)
        previous = self.get_previous_in_order()
        try:
            # previous and next videos
            return (previous, self.get_next_in_order())
        except PlaylistItem.DoesNotExist:
            pass

        # last video, return the previous video and ourself
        return (previous, self)

def send_notification(sender, instance, raw, created, **kwargs):
    if instance.status == Playlist.WAITING_FOR_MODERATION:
        from localtv.models import SiteSettings
        from localtv.utils import send_notice

        site_settings = SiteSettings.objects.get_current()
        t = loader.get_template('localtv/playlists/notification_email.txt')
        c = Context({ 'playlist': instance,
                      'site_settings': site_settings})
        subject = '[%s] %s asked for a playlist to be public: %s' % (
            site_settings.site.name, instance.user.username, instance.name)
        message = t.render(c)

        send_notice('admin_new_playlist', subject, message,
                    site_settings=SiteSettings.objects.get_current())

post_save.connect(send_notification, sender=Playlist)<|MERGE_RESOLUTION|>--- conflicted
+++ resolved
@@ -26,7 +26,6 @@
     PRIVATE = 0
     WAITING_FOR_MODERATION = 1
     PUBLIC = 2
-<<<<<<< HEAD
 
     STATUS_CHOICES = (
         (PRIVATE, "Private"),
@@ -34,10 +33,7 @@
         (PUBLIC, "Public")
     )
     status = models.IntegerField(choices=STATUS_CHOICES, default=PRIVATE)
-=======
-    status = models.IntegerField(default=PRIVATE)
     site = models.ForeignKey('sites.Site')
->>>>>>> 74ac22a0
     name = models.CharField(
         max_length=80, verbose_name='Name')
     slug = models.SlugField(
